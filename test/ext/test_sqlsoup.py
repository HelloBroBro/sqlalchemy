from sqlalchemy.ext import sqlsoup
<<<<<<< HEAD
from test.lib.testing import TestBase, eq_, assert_raises
=======
from sqlalchemy.test.testing import TestBase, eq_, assert_raises, \
    assert_raises_message
>>>>>>> 926b0d7f
from sqlalchemy import create_engine, or_, desc, select, func, exc, \
    Table, util, Column, Integer
from sqlalchemy.orm import scoped_session, sessionmaker
import datetime


class SQLSoupTest(TestBase):

    __requires__ = 'sqlite',

    @classmethod
    def setup_class(cls):
        global engine
        engine = create_engine('sqlite://')
        for sql in _ddl:
            engine.execute(sql)

    @classmethod
    def teardown_class(cls):
        engine.dispose()

    def setup(self):
        for sql in _data:
            engine.execute(sql)

    def teardown(self):
        sqlsoup.Session.remove()
        for sql in _teardown:
            engine.execute(sql)

    def test_map_to_attr_present(self):
        db = sqlsoup.SqlSoup(engine)

        users = db.users
        assert_raises_message(
            exc.InvalidRequestError,
            "Attribute 'users' is already mapped",
            db.map_to, 'users', tablename='users'
        )

    def test_map_to_table_not_string(self):
        db = sqlsoup.SqlSoup(engine)
        
        table = Table('users', db._metadata, Column('id', Integer, primary_key=True))
        assert_raises_message(
            exc.ArgumentError,
            "'tablename' argument must be a string.",
            db.map_to, 'users', tablename=table
        )

    def test_map_to_table_or_selectable(self):
        db = sqlsoup.SqlSoup(engine)

        table = Table('users', db._metadata, Column('id', Integer, primary_key=True))
        assert_raises_message(
            exc.ArgumentError,
            "'tablename' and 'selectable' arguments are mutually exclusive",
            db.map_to, 'users', tablename='users', selectable=table
        )

    def test_map_to_no_pk_selectable(self):
        db = sqlsoup.SqlSoup(engine)

        table = Table('users', db._metadata, Column('id', Integer))
        assert_raises_message(
            sqlsoup.PKNotFoundError,
            "table 'users' does not have a primary ",
            db.map_to, 'users', selectable=table
        )
    def test_map_to_invalid_schema(self):
        db = sqlsoup.SqlSoup(engine)

        table = Table('users', db._metadata, Column('id', Integer))
        assert_raises_message(
            exc.ArgumentError,
            "'tablename' argument is required when "
                                "using 'schema'.",
            db.map_to, 'users', selectable=table, schema='hoho'
        )
    def test_map_to_nothing(self):
        db = sqlsoup.SqlSoup(engine)

        assert_raises_message(
            exc.ArgumentError,
            "'tablename' or 'selectable' argument is "
                                    "required.",
            db.map_to, 'users', 
        )

    def test_map_to_string_not_selectable(self):
        db = sqlsoup.SqlSoup(engine)

        assert_raises_message(
            exc.ArgumentError,
            "'selectable' argument must be a "
                                    "table, select, join, or other "
                                    "selectable construct.",
            db.map_to, 'users', selectable='users'
        )

    def test_bad_names(self):
        db = sqlsoup.SqlSoup(engine)

        # print db.bad_names.c.id

        print db.bad_names.c.query

    def test_load(self):
        db = sqlsoup.SqlSoup(engine)
        MappedUsers = db.users
        users = db.users.all()
        users.sort()
        eq_(users, [MappedUsers(name=u'Joe Student',
            email=u'student@example.edu', password=u'student',
            classname=None, admin=0),
            MappedUsers(name=u'Bhargan Basepair',
            email=u'basepair@example.edu', password=u'basepair',
            classname=None, admin=1)])

    def test_order_by(self):
        db = sqlsoup.SqlSoup(engine)
        MappedUsers = db.users
        users = db.users.order_by(db.users.name).all()
        eq_(users, [MappedUsers(name=u'Bhargan Basepair',
            email=u'basepair@example.edu', password=u'basepair',
            classname=None, admin=1), MappedUsers(name=u'Joe Student',
            email=u'student@example.edu', password=u'student',
            classname=None, admin=0)])

    def test_whereclause(self):
        db = sqlsoup.SqlSoup(engine)
        MappedUsers = db.users
        where = or_(db.users.name == 'Bhargan Basepair', db.users.email
                    == 'student@example.edu')
        users = \
            db.users.filter(where).order_by(desc(db.users.name)).all()
        eq_(users, [MappedUsers(name=u'Joe Student',
            email=u'student@example.edu', password=u'student',
            classname=None, admin=0),
            MappedUsers(name=u'Bhargan Basepair',
            email=u'basepair@example.edu', password=u'basepair',
            classname=None, admin=1)])

    def test_first(self):
        db = sqlsoup.SqlSoup(engine)
        MappedUsers = db.users
        user = db.users.filter(db.users.name == 'Bhargan Basepair'
                               ).one()
        eq_(user, MappedUsers(name=u'Bhargan Basepair',
            email=u'basepair@example.edu', password=u'basepair',
            classname=None, admin=1))
        db.rollback()
        user = db.users.get('Bhargan Basepair')
        eq_(user, MappedUsers(name=u'Bhargan Basepair',
            email=u'basepair@example.edu', password=u'basepair',
            classname=None, admin=1))
        db.rollback()
        user = db.users.filter_by(name='Bhargan Basepair').one()
        eq_(user, MappedUsers(name=u'Bhargan Basepair',
            email=u'basepair@example.edu', password=u'basepair',
            classname=None, admin=1))
        db.rollback()

    def test_crud(self):

        # note we're testing autoflush here too...

        db = sqlsoup.SqlSoup(engine)
        MappedLoans = db.loans
        user = db.users.filter_by(name='Bhargan Basepair').one()
        book_id = db.books.filter_by(title='Regional Variation in Moss'
                ).first().id
        loan_insert = db.loans.insert(book_id=book_id,
                user_name=user.name)
        loan = db.loans.filter_by(book_id=2,
                                  user_name='Bhargan Basepair').one()
        eq_(loan, loan_insert)
        l2 = MappedLoans(book_id=2, user_name=u'Bhargan Basepair',
                         loan_date=loan.loan_date)
        eq_(loan, l2)
        db.expunge(l2)
        db.delete(loan)
        loan = db.loans.filter_by(book_id=2,
                                  user_name='Bhargan Basepair').first()
        assert loan is None

    def test_cls_crud(self):
        db = sqlsoup.SqlSoup(engine)
        MappedUsers = db.users
        db.users.filter_by(name='Bhargan Basepair'
                           ).update(dict(name='Some New Name'))
        u1 = db.users.filter_by(name='Some New Name').one()
        eq_(u1, MappedUsers(name=u'Some New Name',
            email=u'basepair@example.edu', password=u'basepair',
            classname=None, admin=1))

    def test_map_table(self):
        db = sqlsoup.SqlSoup(engine)
        users = Table('users', db._metadata, autoload=True)
        MappedUsers = db.map(users)
        users = MappedUsers.order_by(db.users.name).all()
        eq_(users, [MappedUsers(name=u'Bhargan Basepair',
            email=u'basepair@example.edu', password=u'basepair',
            classname=None, admin=1), MappedUsers(name=u'Joe Student',
            email=u'student@example.edu', password=u'student',
            classname=None, admin=0)])

    def test_mapped_join(self):
        db = sqlsoup.SqlSoup(engine)
        join1 = MappedJoin = db.join(db.users, db.loans, isouter=True)
        mj = join1.filter_by(name='Joe Student').all()
        eq_(mj, [MappedJoin(
            name=u'Joe Student',
            email=u'student@example.edu',
            password=u'student',
            classname=None,
            admin=0,
            book_id=1,
            user_name=u'Joe Student',
            loan_date=datetime.datetime(2006, 7, 12, 0, 0),
            )])
        db.rollback()
        join2 = MappedJoin = db.join(join1, db.books)
        mj = join2.all()
        eq_(mj, [MappedJoin(
            name=u'Joe Student',
            email=u'student@example.edu',
            password=u'student',
            classname=None,
            admin=0,
            book_id=1,
            user_name=u'Joe Student',
            loan_date=datetime.datetime(2006, 7, 12, 0, 0),
            id=1,
            title=u'Mustards I Have Known',
            published_year=u'1989',
            authors=u'Jones',
            )])
        eq_(db.with_labels(join1).c.keys(), [
            u'users_name',
            u'users_email',
            u'users_password',
            u'users_classname',
            u'users_admin',
            u'loans_book_id',
            u'loans_user_name',
            u'loans_loan_date',
            ])
        labeled_loans = db.with_labels(db.loans)
        eq_(db.join(db.users, labeled_loans, isouter=True).c.keys(), [
            u'name',
            u'email',
            u'password',
            u'classname',
            u'admin',
            u'loans_book_id',
            u'loans_user_name',
            u'loans_loan_date',
            ])

    def test_relations(self):
        db = sqlsoup.SqlSoup(engine)
        db.users.relate('loans', db.loans)
        MappedLoans = db.loans
        MappedUsers = db.users
        eq_(db.users.get('Joe Student').loans, [MappedLoans(book_id=1,
            user_name=u'Joe Student', loan_date=datetime.datetime(2006,
            7, 12, 0, 0))])
        db.rollback()
        eq_(db.users.filter(~db.users.loans.any()).all(),
            [MappedUsers(name=u'Bhargan Basepair',
            email='basepair@example.edu', password=u'basepair',
            classname=None, admin=1)])
        db.rollback()
        del db._cache['users']
        db.users.relate('loans', db.loans, order_by=db.loans.loan_date,
                        cascade='all, delete-orphan')

    def test_explicit_session(self):
        Session = scoped_session(sessionmaker())
        db = sqlsoup.SqlSoup(engine, session=Session)
        try:
            MappedUsers = db.users
            sess = Session()
            assert db.users._query.session is db.users.session is sess
            row = db.users.insert(name='new name', email='new email')
            assert row in sess
        finally:
            sess.rollback()
            sess.close()

    def test_selectable(self):
        db = sqlsoup.SqlSoup(engine)
        MappedBooks = db.books
        b = db.books._table
        s = select([b.c.published_year, func.count('*').label('n')],
                   from_obj=[b], group_by=[b.c.published_year])
        s = s.alias('years_with_count')
        years_with_count = db.map(s, primary_key=[s.c.published_year])
        eq_(years_with_count.filter_by(published_year='1989').all(),
            [MappedBooks(published_year=u'1989', n=1)])

    def test_raw_sql(self):
        db = sqlsoup.SqlSoup(engine)
        rp = db.execute('select name, email from users order by name')
        eq_(rp.fetchall(), [('Bhargan Basepair', 'basepair@example.edu'
            ), ('Joe Student', 'student@example.edu')])

        # test that execute() shares the same transactional context as
        # the session

        db.execute("update users set email='foo bar'")
        eq_(db.execute('select distinct email from users').fetchall(),
            [('foo bar', )])
        db.rollback()
        eq_(db.execute('select distinct email from users').fetchall(),
            [(u'basepair@example.edu', ), (u'student@example.edu', )])

    def test_connection(self):
        db = sqlsoup.SqlSoup(engine)
        conn = db.connection()
        rp = conn.execute('select name, email from users order by name')
        eq_(rp.fetchall(), [('Bhargan Basepair', 'basepair@example.edu'
            ), ('Joe Student', 'student@example.edu')])

    def test_entity(self):
        db = sqlsoup.SqlSoup(engine)
        tablename = 'loans'
        eq_(db.entity(tablename), db.loans)

    def test_entity_with_different_base(self):
        class subclass(object):
            pass

        db = sqlsoup.SqlSoup(engine, base=subclass)
        assert issubclass(db.entity('loans'), subclass)

    def test_filter_by_order_by(self):
        db = sqlsoup.SqlSoup(engine)
        MappedUsers = db.users
        users = \
            db.users.filter_by(classname=None).order_by(db.users.name).all()
        eq_(users, [MappedUsers(name=u'Bhargan Basepair',
            email=u'basepair@example.edu', password=u'basepair',
            classname=None, admin=1), MappedUsers(name=u'Joe Student',
            email=u'student@example.edu', password=u'student',
            classname=None, admin=0)])

    def test_no_pk_reflected(self):
        db = sqlsoup.SqlSoup(engine)
        assert_raises(sqlsoup.PKNotFoundError, getattr, db, 'nopk')

    def test_nosuchtable(self):
        db = sqlsoup.SqlSoup(engine)
        assert_raises(exc.NoSuchTableError, getattr, db, 'nosuchtable')

    def test_dont_persist_alias(self):
        db = sqlsoup.SqlSoup(engine)
        MappedBooks = db.books
        b = db.books._table
        s = select([b.c.published_year, func.count('*').label('n')],
                   from_obj=[b], group_by=[b.c.published_year])
        s = s.alias('years_with_count')
        years_with_count = db.map(s, primary_key=[s.c.published_year])
        assert_raises(exc.InvalidRequestError, years_with_count.insert,
                      published_year='2007', n=1)

    def test_clear(self):
        db = sqlsoup.SqlSoup(engine)
        eq_(db.loans.count(), 1)
        _ = db.loans.insert(book_id=1, user_name='Bhargan Basepair')
        db.expunge_all()
        db.flush()
        eq_(db.loans.count(), 1)


_ddl = \
    u"""
CREATE TABLE books (
    id                   integer PRIMARY KEY, -- auto-increments in sqlite
    title                text NOT NULL,
    published_year       char(4) NOT NULL,
    authors              text NOT NULL
);

CREATE TABLE users (
    name                 varchar(32) PRIMARY KEY,
    email                varchar(128) NOT NULL,
    password             varchar(128) NOT NULL,
    classname            text,
    admin                int NOT NULL -- 0 = false
);

CREATE TABLE loans (
    book_id              int PRIMARY KEY REFERENCES books(id),
    user_name            varchar(32) references users(name)
        ON DELETE SET NULL ON UPDATE CASCADE,
    loan_date            datetime DEFAULT current_timestamp
);

CREATE TABLE nopk (
    i                    int
);

CREATE TABLE bad_names (
   id int primary key,
   query  varchar(100)
)
""".split(';'
        )
_data = \
    """
insert into users(name, email, password, admin)
values('Bhargan Basepair', 'basepair@example.edu', 'basepair', 1);
insert into users(name, email, password, admin)
values('Joe Student', 'student@example.edu', 'student', 0);

insert into books(title, published_year, authors)
values('Mustards I Have Known', '1989', 'Jones');
insert into books(title, published_year, authors)
values('Regional Variation in Moss', '1971', 'Flim and Flam');

insert into loans(book_id, user_name, loan_date)
values (
    (select min(id) from books),
    (select name from users where name like 'Joe%'),
    '2006-07-12 0:0:0')
;
""".split(';'
        )
_teardown = \
    """
delete from loans;
delete from books;
delete from users;
delete from nopk;
""".split(';'
        )<|MERGE_RESOLUTION|>--- conflicted
+++ resolved
@@ -1,10 +1,6 @@
 from sqlalchemy.ext import sqlsoup
-<<<<<<< HEAD
-from test.lib.testing import TestBase, eq_, assert_raises
-=======
-from sqlalchemy.test.testing import TestBase, eq_, assert_raises, \
+from test.lib.testing import TestBase, eq_, assert_raises, \
     assert_raises_message
->>>>>>> 926b0d7f
 from sqlalchemy import create_engine, or_, desc, select, func, exc, \
     Table, util, Column, Integer
 from sqlalchemy.orm import scoped_session, sessionmaker
