# orm/collections.py
# Copyright (C) 2005-2013 the SQLAlchemy authors and contributors <see AUTHORS file>
#
# This module is part of SQLAlchemy and is released under
# the MIT License: http://www.opensource.org/licenses/mit-license.php

"""Support for collections of mapped entities.

The collections package supplies the machinery used to inform the ORM of
collection membership changes.  An instrumentation via decoration approach is
used, allowing arbitrary types (including built-ins) to be used as entity
collections without requiring inheritance from a base class.

Instrumentation decoration relays membership change events to the
:class:`.CollectionAttributeImpl` that is currently managing the collection.
The decorators observe function call arguments and return values, tracking
entities entering or leaving the collection.  Two decorator approaches are
provided.  One is a bundle of generic decorators that map function arguments
and return values to events::

  from sqlalchemy.orm.collections import collection
  class MyClass(object):
      # ...

      @collection.adds(1)
      def store(self, item):
          self.data.append(item)

      @collection.removes_return()
      def pop(self):
          return self.data.pop()


The second approach is a bundle of targeted decorators that wrap appropriate
append and remove notifiers around the mutation methods present in the
standard Python ``list``, ``set`` and ``dict`` interfaces.  These could be
specified in terms of generic decorator recipes, but are instead hand-tooled
for increased efficiency.  The targeted decorators occasionally implement
adapter-like behavior, such as mapping bulk-set methods (``extend``,
``update``, ``__setslice__``, etc.) into the series of atomic mutation events
that the ORM requires.

The targeted decorators are used internally for automatic instrumentation of
entity collection classes.  Every collection class goes through a
transformation process roughly like so:

1. If the class is a built-in, substitute a trivial sub-class
2. Is this class already instrumented?
3. Add in generic decorators
4. Sniff out the collection interface through duck-typing
5. Add targeted decoration to any undecorated interface method

This process modifies the class at runtime, decorating methods and adding some
bookkeeping properties.  This isn't possible (or desirable) for built-in
classes like ``list``, so trivial sub-classes are substituted to hold
decoration::

  class InstrumentedList(list):
      pass

Collection classes can be specified in ``relationship(collection_class=)`` as
types or a function that returns an instance.  Collection classes are
inspected and instrumented during the mapper compilation phase.  The
collection_class callable will be executed once to produce a specimen
instance, and the type of that specimen will be instrumented.  Functions that
return built-in types like ``lists`` will be adapted to produce instrumented
instances.

When extending a known type like ``list``, additional decorations are not
generally not needed.  Odds are, the extension method will delegate to a
method that's already instrumented.  For example::

  class QueueIsh(list):
     def push(self, item):
         self.append(item)
     def shift(self):
         return self.pop(0)

There's no need to decorate these methods.  ``append`` and ``pop`` are already
instrumented as part of the ``list`` interface.  Decorating them would fire
duplicate events, which should be avoided.

The targeted decoration tries not to rely on other methods in the underlying
collection class, but some are unavoidable.  Many depend on 'read' methods
being present to properly instrument a 'write', for example, ``__setitem__``
needs ``__getitem__``.  "Bulk" methods like ``update`` and ``extend`` may also
reimplemented in terms of atomic appends and removes, so the ``extend``
decoration will actually perform many ``append`` operations and not call the
underlying method at all.

Tight control over bulk operation and the firing of events is also possible by
implementing the instrumentation internally in your methods.  The basic
instrumentation package works under the general assumption that collection
mutation will not raise unusual exceptions.  If you want to closely
orchestrate append and remove events with exception management, internal
instrumentation may be the answer.  Within your method,
``collection_adapter(self)`` will retrieve an object that you can use for
explicit control over triggering append and remove events.

The owning object and :class:`.CollectionAttributeImpl` are also reachable
through the adapter, allowing for some very sophisticated behavior.

"""

import inspect
import operator
import weakref

from ..sql import expression
from .. import util, exc as sa_exc
orm_util = util.importlater("sqlalchemy.orm", "util")
attributes = util.importlater("sqlalchemy.orm", "attributes")


__all__ = ['collection', 'collection_adapter',
           'mapped_collection', 'column_mapped_collection',
           'attribute_mapped_collection']

__instrumentation_mutex = util.threading.Lock()


class _PlainColumnGetter(object):
    """Plain column getter, stores collection of Column objects
    directly.

    Serializes to a :class:`._SerializableColumnGetterV2`
    which has more expensive __call__() performance
    and some rare caveats.

    """
    def __init__(self, cols):
        self.cols = cols
        self.composite = len(cols) > 1

    def __reduce__(self):
        return _SerializableColumnGetterV2._reduce_from_cols(self.cols)

    def _cols(self, mapper):
        return self.cols

    def __call__(self, value):
        state = attributes.instance_state(value)
        m = orm_util._state_mapper(state)

        key = [
            m._get_state_attr_by_column(state, state.dict, col)
            for col in self._cols(m)
        ]

        if self.composite:
            return tuple(key)
        else:
            return key[0]


class _SerializableColumnGetter(object):
    """Column-based getter used in version 0.7.6 only.

    Remains here for pickle compatibility with 0.7.6.

    """
    def __init__(self, colkeys):
        self.colkeys = colkeys
        self.composite = len(colkeys) > 1

    def __reduce__(self):
        return _SerializableColumnGetter, (self.colkeys,)

    def __call__(self, value):
        state = attributes.instance_state(value)
        m = orm_util._state_mapper(state)
        key = [m._get_state_attr_by_column(
                        state, state.dict,
                        m.mapped_table.columns[k])
                     for k in self.colkeys]
        if self.composite:
            return tuple(key)
        else:
            return key[0]


class _SerializableColumnGetterV2(_PlainColumnGetter):
    """Updated serializable getter which deals with
    multi-table mapped classes.

    Two extremely unusual cases are not supported.
    Mappings which have tables across multiple metadata
    objects, or which are mapped to non-Table selectables
    linked across inheriting mappers may fail to function
    here.

    """

    def __init__(self, colkeys):
        self.colkeys = colkeys
        self.composite = len(colkeys) > 1

    def __reduce__(self):
        return self.__class__, (self.colkeys,)

    @classmethod
    def _reduce_from_cols(cls, cols):
        def _table_key(c):
            if not isinstance(c.table, expression.TableClause):
                return None
            else:
                return c.table.key
        colkeys = [(c.key, _table_key(c)) for c in cols]
        return _SerializableColumnGetterV2, (colkeys,)

    def _cols(self, mapper):
        cols = []
        metadata = getattr(mapper.local_table, 'metadata', None)
        for (ckey, tkey) in self.colkeys:
            if tkey is None or \
                metadata is None or \
                tkey not in metadata:
                cols.append(mapper.local_table.c[ckey])
            else:
                cols.append(metadata.tables[tkey].c[ckey])
        return cols


def column_mapped_collection(mapping_spec):
    """A dictionary-based collection type with column-based keying.

    Returns a :class:`.MappedCollection` factory with a keying function
    generated from mapping_spec, which may be a Column or a sequence
    of Columns.

    The key value must be immutable for the lifetime of the object.  You
    can not, for example, map on foreign key values if those key values will
    change during the session, i.e. from None to a database-assigned integer
    after a session flush.

    """
    cols = [expression._only_column_elements(q, "mapping_spec")
                for q in util.to_list(mapping_spec)
            ]
    keyfunc = _PlainColumnGetter(cols)
    return lambda: MappedCollection(keyfunc)


class _SerializableAttrGetter(object):
    def __init__(self, name):
        self.name = name
        self.getter = operator.attrgetter(name)

    def __call__(self, target):
        return self.getter(target)

    def __reduce__(self):
        return _SerializableAttrGetter, (self.name, )


def attribute_mapped_collection(attr_name):
    """A dictionary-based collection type with attribute-based keying.

    Returns a :class:`.MappedCollection` factory with a keying based on the
    'attr_name' attribute of entities in the collection, where ``attr_name``
    is the string name of the attribute.

    The key value must be immutable for the lifetime of the object.  You
    can not, for example, map on foreign key values if those key values will
    change during the session, i.e. from None to a database-assigned integer
    after a session flush.

    """
    getter = _SerializableAttrGetter(attr_name)
    return lambda: MappedCollection(getter)


def mapped_collection(keyfunc):
    """A dictionary-based collection type with arbitrary keying.

    Returns a :class:`.MappedCollection` factory with a keying function
    generated from keyfunc, a callable that takes an entity and returns a
    key value.

    The key value must be immutable for the lifetime of the object.  You
    can not, for example, map on foreign key values if those key values will
    change during the session, i.e. from None to a database-assigned integer
    after a session flush.

    """
    return lambda: MappedCollection(keyfunc)


class collection(object):
    """Decorators for entity collection classes.

    The decorators fall into two groups: annotations and interception recipes.

    The annotating decorators (appender, remover, iterator, linker, converter,
    internally_instrumented) indicate the method's purpose and take no
    arguments.  They are not written with parens::

        @collection.appender
        def append(self, append): ...

    The recipe decorators all require parens, even those that take no
    arguments::

        @collection.adds('entity')
        def insert(self, position, entity): ...

        @collection.removes_return()
        def popitem(self): ...

    """
    # Bundled as a class solely for ease of use: packaging, doc strings,
    # importability.

    @staticmethod
    def appender(fn):
        """Tag the method as the collection appender.

        The appender method is called with one positional argument: the value
        to append. The method will be automatically decorated with 'adds(1)'
        if not already decorated::

            @collection.appender
            def add(self, append): ...

            # or, equivalently
            @collection.appender
            @collection.adds(1)
            def add(self, append): ...

            # for mapping type, an 'append' may kick out a previous value
            # that occupies that slot.  consider d['a'] = 'foo'- any previous
            # value in d['a'] is discarded.
            @collection.appender
            @collection.replaces(1)
            def add(self, entity):
                key = some_key_func(entity)
                previous = None
                if key in self:
                    previous = self[key]
                self[key] = entity
                return previous

        If the value to append is not allowed in the collection, you may
        raise an exception.  Something to remember is that the appender
        will be called for each object mapped by a database query.  If the
        database contains rows that violate your collection semantics, you
        will need to get creative to fix the problem, as access via the
        collection will not work.

        If the appender method is internally instrumented, you must also
        receive the keyword argument '_sa_initiator' and ensure its
        promulgation to collection events.

        """
        setattr(fn, '_sa_instrument_role', 'appender')
        return fn

    @staticmethod
    def remover(fn):
        """Tag the method as the collection remover.

        The remover method is called with one positional argument: the value
        to remove. The method will be automatically decorated with
        :meth:`removes_return` if not already decorated::

            @collection.remover
            def zap(self, entity): ...

            # or, equivalently
            @collection.remover
            @collection.removes_return()
            def zap(self, ): ...

        If the value to remove is not present in the collection, you may
        raise an exception or return None to ignore the error.

        If the remove method is internally instrumented, you must also
        receive the keyword argument '_sa_initiator' and ensure its
        promulgation to collection events.

        """
        setattr(fn, '_sa_instrument_role', 'remover')
        return fn

    @staticmethod
    def iterator(fn):
        """Tag the method as the collection remover.

        The iterator method is called with no arguments.  It is expected to
        return an iterator over all collection members::

            @collection.iterator
            def __iter__(self): ...

        """
        setattr(fn, '_sa_instrument_role', 'iterator')
        return fn

    @staticmethod
    def internally_instrumented(fn):
        """Tag the method as instrumented.

        This tag will prevent any decoration from being applied to the
        method. Use this if you are orchestrating your own calls to
        :func:`.collection_adapter` in one of the basic SQLAlchemy
        interface methods, or to prevent an automatic ABC method
        decoration from wrapping your implementation::

            # normally an 'extend' method on a list-like class would be
            # automatically intercepted and re-implemented in terms of
            # SQLAlchemy events and append().  your implementation will
            # never be called, unless:
            @collection.internally_instrumented
            def extend(self, items): ...

        """
        setattr(fn, '_sa_instrumented', True)
        return fn

    @staticmethod
    def linker(fn):
        """Tag the method as a the "linked to attribute" event handler.

        This optional event handler will be called when the collection class
        is linked to or unlinked from the InstrumentedAttribute.  It is
        invoked immediately after the '_sa_adapter' property is set on
        the instance.  A single argument is passed: the collection adapter
        that has been linked, or None if unlinking.

        """
        setattr(fn, '_sa_instrument_role', 'linker')
        return fn

    @staticmethod
    def converter(fn):
        """Tag the method as the collection converter.

        This optional method will be called when a collection is being
        replaced entirely, as in::

            myobj.acollection = [newvalue1, newvalue2]

        The converter method will receive the object being assigned and should
        return an iterable of values suitable for use by the ``appender``
        method.  A converter must not assign values or mutate the collection,
        it's sole job is to adapt the value the user provides into an iterable
        of values for the ORM's use.

        The default converter implementation will use duck-typing to do the
        conversion.  A dict-like collection will be convert into an iterable
        of dictionary values, and other types will simply be iterated::

            @collection.converter
            def convert(self, other): ...

        If the duck-typing of the object does not match the type of this
        collection, a TypeError is raised.

        Supply an implementation of this method if you want to expand the
        range of possible types that can be assigned in bulk or perform
        validation on the values about to be assigned.

        """
        setattr(fn, '_sa_instrument_role', 'converter')
        return fn

    @staticmethod
    def adds(arg):
        """Mark the method as adding an entity to the collection.

        Adds "add to collection" handling to the method.  The decorator
        argument indicates which method argument holds the SQLAlchemy-relevant
        value.  Arguments can be specified positionally (i.e. integer) or by
        name::

            @collection.adds(1)
            def push(self, item): ...

            @collection.adds('entity')
            def do_stuff(self, thing, entity=None): ...

        """
        def decorator(fn):
            setattr(fn, '_sa_instrument_before', ('fire_append_event', arg))
            return fn
        return decorator

    @staticmethod
    def replaces(arg):
        """Mark the method as replacing an entity in the collection.

        Adds "add to collection" and "remove from collection" handling to
        the method.  The decorator argument indicates which method argument
        holds the SQLAlchemy-relevant value to be added, and return value, if
        any will be considered the value to remove.

        Arguments can be specified positionally (i.e. integer) or by name::

            @collection.replaces(2)
            def __setitem__(self, index, item): ...

        """
        def decorator(fn):
            setattr(fn, '_sa_instrument_before', ('fire_append_event', arg))
            setattr(fn, '_sa_instrument_after', 'fire_remove_event')
            return fn
        return decorator

    @staticmethod
    def removes(arg):
        """Mark the method as removing an entity in the collection.

        Adds "remove from collection" handling to the method.  The decorator
        argument indicates which method argument holds the SQLAlchemy-relevant
        value to be removed. Arguments can be specified positionally (i.e.
        integer) or by name::

            @collection.removes(1)
            def zap(self, item): ...

        For methods where the value to remove is not known at call-time, use
        collection.removes_return.

        """
        def decorator(fn):
            setattr(fn, '_sa_instrument_before', ('fire_remove_event', arg))
            return fn
        return decorator

    @staticmethod
    def removes_return():
        """Mark the method as removing an entity in the collection.

        Adds "remove from collection" handling to the method.  The return value
        of the method, if any, is considered the value to remove.  The method
        arguments are not inspected::

            @collection.removes_return()
            def pop(self): ...

        For methods where the value to remove is known at call-time, use
        collection.remove.

        """
        def decorator(fn):
            setattr(fn, '_sa_instrument_after', 'fire_remove_event')
            return fn
        return decorator


# public instrumentation interface for 'internally instrumented'
# implementations
def collection_adapter(collection):
    """Fetch the :class:`.CollectionAdapter` for a collection."""

    return getattr(collection, '_sa_adapter', None)


def collection_iter(collection):
    """Iterate over an object supporting the @iterator or __iter__ protocols.

    If the collection is an ORM collection, it need not be attached to an
    object to be iterable.

    """
    try:
        return getattr(collection, '_sa_iterator',
                       getattr(collection, '__iter__'))()
    except AttributeError:
        raise TypeError("'%s' object is not iterable" %
                        type(collection).__name__)


class CollectionAdapter(object):
    """Bridges between the ORM and arbitrary Python collections.

    Proxies base-level collection operations (append, remove, iterate)
    to the underlying Python collection, and emits add/remove events for
    entities entering or leaving the collection.

    The ORM uses :class:`.CollectionAdapter` exclusively for interaction with
    entity collections.

    The usage of getattr()/setattr() is currently to allow injection
    of custom methods, such as to unwrap Zope security proxies.

    """
    invalidated = False

    def __init__(self, attr, owner_state, data):
        self._key = attr.key
        self._data = weakref.ref(data)
        self.owner_state = owner_state
        self.link_to_self(data)

    def _warn_invalidated(self):
        util.warn("This collection has been invalidated.")

    @property
    def data(self):
        "The entity collection being adapted."
        return self._data()

    @util.memoized_property
    def attr(self):
        return self.owner_state.manager[self._key].impl

    def link_to_self(self, data):
        """Link a collection to this adapter, and fire a link event."""
        setattr(data, '_sa_adapter', self)
        if hasattr(data, '_sa_linker'):
            getattr(data, '_sa_linker')(self)

    def unlink(self, data):
        """Unlink a collection from any adapter, and fire a link event."""
        setattr(data, '_sa_adapter', None)
        if hasattr(data, '_sa_linker'):
            getattr(data, '_sa_linker')(None)

    def adapt_like_to_iterable(self, obj):
        """Converts collection-compatible objects to an iterable of values.

        Can be passed any type of object, and if the underlying collection
        determines that it can be adapted into a stream of values it can
        use, returns an iterable of values suitable for append()ing.

        This method may raise TypeError or any other suitable exception
        if adaptation fails.

        If a converter implementation is not supplied on the collection,
        a default duck-typing-based implementation is used.

        """
        converter = getattr(self._data(), '_sa_converter', None)
        if converter is not None:
            return converter(obj)

        setting_type = util.duck_type_collection(obj)
        receiving_type = util.duck_type_collection(self._data())

        if obj is None or setting_type != receiving_type:
            given = obj is None and 'None' or obj.__class__.__name__
            if receiving_type is None:
                wanted = self._data().__class__.__name__
            else:
                wanted = receiving_type.__name__

            raise TypeError(
                "Incompatible collection type: %s is not %s-like" % (
                given, wanted))

        # If the object is an adapted collection, return the (iterable)
        # adapter.
        if getattr(obj, '_sa_adapter', None) is not None:
            return getattr(obj, '_sa_adapter')
        elif setting_type == dict:
            # Py3K
            #return obj.values()
            # Py2K
            return getattr(obj, 'itervalues', getattr(obj, 'values'))()
            # end Py2K
        else:
            return iter(obj)

    def append_with_event(self, item, initiator=None):
        """Add an entity to the collection, firing mutation events."""

        getattr(self._data(), '_sa_appender')(item, _sa_initiator=initiator)

    def append_without_event(self, item):
        """Add or restore an entity to the collection, firing no events."""
        getattr(self._data(), '_sa_appender')(item, _sa_initiator=False)

    def append_multiple_without_event(self, items):
        """Add or restore an entity to the collection, firing no events."""
        appender = getattr(self._data(), '_sa_appender')
        for item in items:
            appender(item, _sa_initiator=False)

    def remove_with_event(self, item, initiator=None):
        """Remove an entity from the collection, firing mutation events."""
        getattr(self._data(), '_sa_remover')(item, _sa_initiator=initiator)

    def remove_without_event(self, item):
        """Remove an entity from the collection, firing no events."""
        getattr(self._data(), '_sa_remover')(item, _sa_initiator=False)

    def clear_with_event(self, initiator=None):
        """Empty the collection, firing a mutation event for each entity."""

        remover = getattr(self._data(), '_sa_remover')
        for item in list(self):
            remover(item, _sa_initiator=initiator)

    def clear_without_event(self):
        """Empty the collection, firing no events."""

        remover = getattr(self._data(), '_sa_remover')
        for item in list(self):
            remover(item, _sa_initiator=False)

    def __iter__(self):
        """Iterate over entities in the collection."""

        # Py3K requires iter() here
        return iter(getattr(self._data(), '_sa_iterator')())

    def __len__(self):
        """Count entities in the collection."""
        return len(list(getattr(self._data(), '_sa_iterator')()))

    def __nonzero__(self):
        return True

    def fire_append_event(self, item, initiator=None):
        """Notify that a entity has entered the collection.

        Initiator is a token owned by the InstrumentedAttribute that
        initiated the membership mutation, and should be left as None
        unless you are passing along an initiator value from a chained
        operation.

        """
        if initiator is not False:
            if self.invalidated:
                self._warn_invalidated()
            return self.attr.fire_append_event(
                                    self.owner_state,
                                    self.owner_state.dict,
                                    item, initiator)
        else:
            return item

    def fire_remove_event(self, item, initiator=None):
        """Notify that a entity has been removed from the collection.

        Initiator is the InstrumentedAttribute that initiated the membership
        mutation, and should be left as None unless you are passing along
        an initiator value from a chained operation.

        """
        if initiator is not False:
            if self.invalidated:
                self._warn_invalidated()
            self.attr.fire_remove_event(
                                    self.owner_state,
                                    self.owner_state.dict,
                                    item, initiator)

    def fire_pre_remove_event(self, initiator=None):
        """Notify that an entity is about to be removed from the collection.

        Only called if the entity cannot be removed after calling
        fire_remove_event().

        """
        if self.invalidated:
            self._warn_invalidated()
        self.attr.fire_pre_remove_event(
                                    self.owner_state,
                                    self.owner_state.dict,
                                    initiator=initiator)

    def __getstate__(self):
        return {'key': self._key,
                'owner_state': self.owner_state,
                'data': self.data}

    def __setstate__(self, d):
        self._key = d['key']
        self.owner_state = d['owner_state']
        self._data = weakref.ref(d['data'])


def bulk_replace(values, existing_adapter, new_adapter):
    """Load a new collection, firing events based on prior like membership.

    Appends instances in ``values`` onto the ``new_adapter``. Events will be
    fired for any instance not present in the ``existing_adapter``.  Any
    instances in ``existing_adapter`` not present in ``values`` will have
    remove events fired upon them.

    :param values: An iterable of collection member instances

    :param existing_adapter: A :class:`.CollectionAdapter` of
     instances to be replaced

    :param new_adapter: An empty :class:`.CollectionAdapter`
     to load with ``values``


    """
    if not isinstance(values, list):
        values = list(values)

    idset = util.IdentitySet
    existing_idset = idset(existing_adapter or ())
    constants = existing_idset.intersection(values or ())
    additions = idset(values or ()).difference(constants)
    removals = existing_idset.difference(constants)

    for member in values or ():
        if member in additions:
            new_adapter.append_with_event(member)
        elif member in constants:
            new_adapter.append_without_event(member)

    if existing_adapter:
        for member in removals:
            existing_adapter.remove_with_event(member)


def prepare_instrumentation(factory):
    """Prepare a callable for future use as a collection class factory.

    Given a collection class factory (either a type or no-arg callable),
    return another factory that will produce compatible instances when
    called.

    This function is responsible for converting collection_class=list
    into the run-time behavior of collection_class=InstrumentedList.

    """
    # Convert a builtin to 'Instrumented*'
    if factory in __canned_instrumentation:
        factory = __canned_instrumentation[factory]

    # Create a specimen
    cls = type(factory())

    # Did factory callable return a builtin?
    if cls in __canned_instrumentation:
        # Wrap it so that it returns our 'Instrumented*'
        factory = __converting_factory(cls, factory)
        cls = factory()

    # Instrument the class if needed.
    if __instrumentation_mutex.acquire():
        try:
            if getattr(cls, '_sa_instrumented', None) != id(cls):
                _instrument_class(cls)
        finally:
            __instrumentation_mutex.release()

    return factory


def __converting_factory(specimen_cls, original_factory):
    """Return a wrapper that converts a "canned" collection like
    set, dict, list into the Instrumented* version.

    """

    instrumented_cls = __canned_instrumentation[specimen_cls]

    def wrapper():
        collection = original_factory()
        return instrumented_cls(collection)

    # often flawed but better than nothing
    wrapper.__name__ = "%sWrapper" % original_factory.__name__
    wrapper.__doc__ = original_factory.__doc__

    return wrapper

def _instrument_class(cls):
    """Modify methods in a class and install instrumentation."""

    # In the normal call flow, a request for any of the 3 basic collection
    # types is transformed into one of our trivial subclasses
    # (e.g. InstrumentedList).  Catch anything else that sneaks in here...
    if cls.__module__ == '__builtin__':
        raise sa_exc.ArgumentError(
            "Can not instrument a built-in type. Use a "
            "subclass, even a trivial one.")

    roles = {}
    methods = {}

    # search for _sa_instrument_role-decorated methods in
    # method resolution order, assign to roles
    for supercls in cls.__mro__:
        for name, method in vars(supercls).items():
            if not util.callable(method):
                continue

            # note role declarations
            if hasattr(method, '_sa_instrument_role'):
                role = method._sa_instrument_role
                assert role in ('appender', 'remover', 'iterator',
                                'link', 'converter')
                roles.setdefault(role, name)

            # transfer instrumentation requests from decorated function
            # to the combined queue
            before, after = None, None
            if hasattr(method, '_sa_instrument_before'):
                op, argument = method._sa_instrument_before
                assert op in ('fire_append_event', 'fire_remove_event')
                before = op, argument
            if hasattr(method, '_sa_instrument_after'):
                op = method._sa_instrument_after
                assert op in ('fire_append_event', 'fire_remove_event')
                after = op
            if before:
                methods[name] = before[0], before[1], after
            elif after:
                methods[name] = None, None, after

    # see if this class has "canned" roles based on a known
    # collection type (dict, set, list).  Apply those roles
    # as needed to the "roles" dictionary, and also
    # prepare "decorator" methods
    collection_type = util.duck_type_collection(cls)
    if collection_type in __interfaces:
<<<<<<< HEAD
        canned_roles, decorators = __interfaces[collection_type]
        for role, name in canned_roles.items():
            roles.setdefault(role, name)
=======
        roles = __interfaces[collection_type].copy()
        decorators = roles.pop('_decorators', {})
    else:
        roles, decorators = {}, {}

    if hasattr(cls, '__instrumentation__'):
        roles.update(copy.deepcopy(getattr(cls, '__instrumentation__')))

    methods = roles.pop('methods', {})

    for name in dir(cls):
        method = getattr(cls, name, None)
        if not util.callable(method):
            continue

        # note role declarations
        if hasattr(method, '_sa_instrument_role'):
            role = method._sa_instrument_role
            assert role in ('appender', 'remover', 'iterator',
                            'linker', 'converter')
            roles[role] = name

        # transfer instrumentation requests from decorated function
        # to the combined queue
        before, after = None, None
        if hasattr(method, '_sa_instrument_before'):
            op, argument = method._sa_instrument_before
            assert op in ('fire_append_event', 'fire_remove_event')
            before = op, argument
        if hasattr(method, '_sa_instrument_after'):
            op = method._sa_instrument_after
            assert op in ('fire_append_event', 'fire_remove_event')
            after = op
        if before:
            methods[name] = before[0], before[1], after
        elif after:
            methods[name] = None, None, after
>>>>>>> d455a419

        # apply ABC auto-decoration to methods that need it
        for method, decorator in decorators.items():
            fn = getattr(cls, method, None)
            if (fn and method not in methods and
                not hasattr(fn, '_sa_instrumented')):
                setattr(cls, method, decorator(fn))

    # ensure all roles are present, and apply implicit instrumentation if
    # needed
    if 'appender' not in roles or not hasattr(cls, roles['appender']):
        raise sa_exc.ArgumentError(
            "Type %s must elect an appender method to be "
            "a collection class" % cls.__name__)
    elif (roles['appender'] not in methods and
          not hasattr(getattr(cls, roles['appender']), '_sa_instrumented')):
        methods[roles['appender']] = ('fire_append_event', 1, None)

    if 'remover' not in roles or not hasattr(cls, roles['remover']):
        raise sa_exc.ArgumentError(
            "Type %s must elect a remover method to be "
            "a collection class" % cls.__name__)
    elif (roles['remover'] not in methods and
          not hasattr(getattr(cls, roles['remover']), '_sa_instrumented')):
        methods[roles['remover']] = ('fire_remove_event', 1, None)

    if 'iterator' not in roles or not hasattr(cls, roles['iterator']):
        raise sa_exc.ArgumentError(
            "Type %s must elect an iterator method to be "
            "a collection class" % cls.__name__)

    # apply ad-hoc instrumentation from decorators, class-level defaults
    # and implicit role declarations
    for method_name, (before, argument, after) in methods.items():
        setattr(cls, method_name,
                _instrument_membership_mutator(getattr(cls, method_name),
                                               before, argument, after))
    # intern the role map
    for role, method_name in roles.items():
        setattr(cls, '_sa_%s' % role, getattr(cls, method_name))

    setattr(cls, '_sa_instrumented', id(cls))


def _instrument_membership_mutator(method, before, argument, after):
    """Route method args and/or return value through the collection adapter."""
    # This isn't smart enough to handle @adds(1) for 'def fn(self, (a, b))'
    if before:
        fn_args = list(util.flatten_iterator(inspect.getargspec(method)[0]))
        if type(argument) is int:
            pos_arg = argument
            named_arg = len(fn_args) > argument and fn_args[argument] or None
        else:
            if argument in fn_args:
                pos_arg = fn_args.index(argument)
            else:
                pos_arg = None
            named_arg = argument
        del fn_args

    def wrapper(*args, **kw):
        if before:
            if pos_arg is None:
                if named_arg not in kw:
                    raise sa_exc.ArgumentError(
                        "Missing argument %s" % argument)
                value = kw[named_arg]
            else:
                if len(args) > pos_arg:
                    value = args[pos_arg]
                elif named_arg in kw:
                    value = kw[named_arg]
                else:
                    raise sa_exc.ArgumentError(
                        "Missing argument %s" % argument)

        initiator = kw.pop('_sa_initiator', None)
        if initiator is False:
            executor = None
        else:
            executor = getattr(args[0], '_sa_adapter', None)

        if before and executor:
            getattr(executor, before)(value, initiator)

        if not after or not executor:
            return method(*args, **kw)
        else:
            res = method(*args, **kw)
            if res is not None:
                getattr(executor, after)(res, initiator)
            return res

    wrapper._sa_instrumented = True
    if hasattr(method, "_sa_instrument_role"):
        wrapper._sa_instrument_role = method._sa_instrument_role
    wrapper.__name__ = method.__name__
    wrapper.__doc__ = method.__doc__
    return wrapper


def __set(collection, item, _sa_initiator=None):
    """Run set events, may eventually be inlined into decorators."""

    if _sa_initiator is not False:
        executor = getattr(collection, '_sa_adapter', None)
        if executor:
            item = getattr(executor, 'fire_append_event')(item, _sa_initiator)
    return item


def __del(collection, item, _sa_initiator=None):
    """Run del events, may eventually be inlined into decorators."""
    if _sa_initiator is not False:
        executor = getattr(collection, '_sa_adapter', None)
        if executor:
            getattr(executor, 'fire_remove_event')(item, _sa_initiator)


def __before_delete(collection, _sa_initiator=None):
    """Special method to run 'commit existing value' methods"""
    executor = getattr(collection, '_sa_adapter', None)
    if executor:
        getattr(executor, 'fire_pre_remove_event')(_sa_initiator)


def _list_decorators():
    """Tailored instrumentation wrappers for any list-like class."""

    def _tidy(fn):
        setattr(fn, '_sa_instrumented', True)
        fn.__doc__ = getattr(getattr(list, fn.__name__), '__doc__')

    def append(fn):
        def append(self, item, _sa_initiator=None):
            item = __set(self, item, _sa_initiator)
            fn(self, item)
        _tidy(append)
        return append

    def remove(fn):
        def remove(self, value, _sa_initiator=None):
            __before_delete(self, _sa_initiator)
            # testlib.pragma exempt:__eq__
            fn(self, value)
            __del(self, value, _sa_initiator)
        _tidy(remove)
        return remove

    def insert(fn):
        def insert(self, index, value):
            value = __set(self, value)
            fn(self, index, value)
        _tidy(insert)
        return insert

    def __setitem__(fn):
        def __setitem__(self, index, value):
            if not isinstance(index, slice):
                existing = self[index]
                if existing is not None:
                    __del(self, existing)
                value = __set(self, value)
                fn(self, index, value)
            else:
                # slice assignment requires __delitem__, insert, __len__
                step = index.step or 1
                start = index.start or 0
                if start < 0:
                    start += len(self)
                stop = index.stop or len(self)
                if stop < 0:
                    stop += len(self)

                if step == 1:
                    for i in xrange(start, stop, step):
                        if len(self) > start:
                            del self[start]

                    for i, item in enumerate(value):
                        self.insert(i + start, item)
                else:
                    rng = range(start, stop, step)
                    if len(value) != len(rng):
                        raise ValueError(
                            "attempt to assign sequence of size %s to "
                            "extended slice of size %s" % (len(value),
                                                           len(rng)))
                    for i, item in zip(rng, value):
                        self.__setitem__(i, item)
        _tidy(__setitem__)
        return __setitem__

    def __delitem__(fn):
        def __delitem__(self, index):
            if not isinstance(index, slice):
                item = self[index]
                __del(self, item)
                fn(self, index)
            else:
                # slice deletion requires __getslice__ and a slice-groking
                # __getitem__ for stepped deletion
                # note: not breaking this into atomic dels
                for item in self[index]:
                    __del(self, item)
                fn(self, index)
        _tidy(__delitem__)
        return __delitem__

    # Py2K
    def __setslice__(fn):
        def __setslice__(self, start, end, values):
            for value in self[start:end]:
                __del(self, value)
            values = [__set(self, value) for value in values]
            fn(self, start, end, values)
        _tidy(__setslice__)
        return __setslice__

    def __delslice__(fn):
        def __delslice__(self, start, end):
            for value in self[start:end]:
                __del(self, value)
            fn(self, start, end)
        _tidy(__delslice__)
        return __delslice__
    # end Py2K

    def extend(fn):
        def extend(self, iterable):
            for value in iterable:
                self.append(value)
        _tidy(extend)
        return extend

    def __iadd__(fn):
        def __iadd__(self, iterable):
            # list.__iadd__ takes any iterable and seems to let TypeError raise
            # as-is instead of returning NotImplemented
            for value in iterable:
                self.append(value)
            return self
        _tidy(__iadd__)
        return __iadd__

    def pop(fn):
        def pop(self, index=-1):
            __before_delete(self)
            item = fn(self, index)
            __del(self, item)
            return item
        _tidy(pop)
        return pop

    # __imul__ : not wrapping this.  all members of the collection are already
    # present, so no need to fire appends... wrapping it with an explicit
    # decorator is still possible, so events on *= can be had if they're
    # desired.  hard to imagine a use case for __imul__, though.

    l = locals().copy()
    l.pop('_tidy')
    return l


def _dict_decorators():
    """Tailored instrumentation wrappers for any dict-like mapping class."""

    def _tidy(fn):
        setattr(fn, '_sa_instrumented', True)
        fn.__doc__ = getattr(getattr(dict, fn.__name__), '__doc__')

    Unspecified = util.symbol('Unspecified')

    def __setitem__(fn):
        def __setitem__(self, key, value, _sa_initiator=None):
            if key in self:
                __del(self, self[key], _sa_initiator)
            value = __set(self, value, _sa_initiator)
            fn(self, key, value)
        _tidy(__setitem__)
        return __setitem__

    def __delitem__(fn):
        def __delitem__(self, key, _sa_initiator=None):
            if key in self:
                __del(self, self[key], _sa_initiator)
            fn(self, key)
        _tidy(__delitem__)
        return __delitem__

    def clear(fn):
        def clear(self):
            for key in self:
                __del(self, self[key])
            fn(self)
        _tidy(clear)
        return clear

    def pop(fn):
        def pop(self, key, default=Unspecified):
            if key in self:
                __del(self, self[key])
            if default is Unspecified:
                return fn(self, key)
            else:
                return fn(self, key, default)
        _tidy(pop)
        return pop

    def popitem(fn):
        def popitem(self):
            __before_delete(self)
            item = fn(self)
            __del(self, item[1])
            return item
        _tidy(popitem)
        return popitem

    def setdefault(fn):
        def setdefault(self, key, default=None):
            if key not in self:
                self.__setitem__(key, default)
                return default
            else:
                return self.__getitem__(key)
        _tidy(setdefault)
        return setdefault

    def update(fn):
        def update(self, __other=Unspecified, **kw):
            if __other is not Unspecified:
                if hasattr(__other, 'keys'):
                    for key in __other.keys():
                        if (key not in self or
                            self[key] is not __other[key]):
                            self[key] = __other[key]
                else:
                    for key, value in __other:
                        if key not in self or self[key] is not value:
                            self[key] = value
            for key in kw:
                if key not in self or self[key] is not kw[key]:
                    self[key] = kw[key]
        _tidy(update)
        return update

    l = locals().copy()
    l.pop('_tidy')
    l.pop('Unspecified')
    return l

if util.py3k_warning:
    _set_binop_bases = (set, frozenset)
else:
    import sets
    _set_binop_bases = (set, frozenset, sets.BaseSet)


def _set_binops_check_strict(self, obj):
    """Allow only set, frozenset and self.__class__-derived
    objects in binops."""
    return isinstance(obj, _set_binop_bases + (self.__class__,))


def _set_binops_check_loose(self, obj):
    """Allow anything set-like to participate in set binops."""
    return (isinstance(obj, _set_binop_bases + (self.__class__,)) or
            util.duck_type_collection(obj) == set)


def _set_decorators():
    """Tailored instrumentation wrappers for any set-like class."""

    def _tidy(fn):
        setattr(fn, '_sa_instrumented', True)
        fn.__doc__ = getattr(getattr(set, fn.__name__), '__doc__')

    Unspecified = util.symbol('Unspecified')

    def add(fn):
        def add(self, value, _sa_initiator=None):
            if value not in self:
                value = __set(self, value, _sa_initiator)
            # testlib.pragma exempt:__hash__
            fn(self, value)
        _tidy(add)
        return add

    def discard(fn):
        def discard(self, value, _sa_initiator=None):
            # testlib.pragma exempt:__hash__
            if value in self:
                __del(self, value, _sa_initiator)
                # testlib.pragma exempt:__hash__
            fn(self, value)
        _tidy(discard)
        return discard

    def remove(fn):
        def remove(self, value, _sa_initiator=None):
            # testlib.pragma exempt:__hash__
            if value in self:
                __del(self, value, _sa_initiator)
            # testlib.pragma exempt:__hash__
            fn(self, value)
        _tidy(remove)
        return remove

    def pop(fn):
        def pop(self):
            __before_delete(self)
            item = fn(self)
            __del(self, item)
            return item
        _tidy(pop)
        return pop

    def clear(fn):
        def clear(self):
            for item in list(self):
                self.remove(item)
        _tidy(clear)
        return clear

    def update(fn):
        def update(self, value):
            for item in value:
                self.add(item)
        _tidy(update)
        return update

    def __ior__(fn):
        def __ior__(self, value):
            if not _set_binops_check_strict(self, value):
                return NotImplemented
            for item in value:
                self.add(item)
            return self
        _tidy(__ior__)
        return __ior__

    def difference_update(fn):
        def difference_update(self, value):
            for item in value:
                self.discard(item)
        _tidy(difference_update)
        return difference_update

    def __isub__(fn):
        def __isub__(self, value):
            if not _set_binops_check_strict(self, value):
                return NotImplemented
            for item in value:
                self.discard(item)
            return self
        _tidy(__isub__)
        return __isub__

    def intersection_update(fn):
        def intersection_update(self, other):
            want, have = self.intersection(other), set(self)
            remove, add = have - want, want - have

            for item in remove:
                self.remove(item)
            for item in add:
                self.add(item)
        _tidy(intersection_update)
        return intersection_update

    def __iand__(fn):
        def __iand__(self, other):
            if not _set_binops_check_strict(self, other):
                return NotImplemented
            want, have = self.intersection(other), set(self)
            remove, add = have - want, want - have

            for item in remove:
                self.remove(item)
            for item in add:
                self.add(item)
            return self
        _tidy(__iand__)
        return __iand__

    def symmetric_difference_update(fn):
        def symmetric_difference_update(self, other):
            want, have = self.symmetric_difference(other), set(self)
            remove, add = have - want, want - have

            for item in remove:
                self.remove(item)
            for item in add:
                self.add(item)
        _tidy(symmetric_difference_update)
        return symmetric_difference_update

    def __ixor__(fn):
        def __ixor__(self, other):
            if not _set_binops_check_strict(self, other):
                return NotImplemented
            want, have = self.symmetric_difference(other), set(self)
            remove, add = have - want, want - have

            for item in remove:
                self.remove(item)
            for item in add:
                self.add(item)
            return self
        _tidy(__ixor__)
        return __ixor__

    l = locals().copy()
    l.pop('_tidy')
    l.pop('Unspecified')
    return l


class InstrumentedList(list):
    """An instrumented version of the built-in list."""


class InstrumentedSet(set):
    """An instrumented version of the built-in set."""


class InstrumentedDict(dict):
    """An instrumented version of the built-in dict."""


__canned_instrumentation = {
    list: InstrumentedList,
    set: InstrumentedSet,
    dict: InstrumentedDict,
    }

__interfaces = {
    list: (
        {'appender': 'append', 'remover': 'remove',
           'iterator': '__iter__'}, _list_decorators()
        ),

    set: ({'appender': 'add',
          'remover': 'remove',
          'iterator': '__iter__'}, _set_decorators()
        ),

    # decorators are required for dicts and object collections.
    # Py3K
    #dict: ({'iterator': 'values'}, _dict_decorators()),
    # Py2K
    dict: ({'iterator': 'itervalues'}, _dict_decorators()),
    # end Py2K
    }


class MappedCollection(dict):
    """A basic dictionary-based collection class.

    Extends dict with the minimal bag semantics that collection
    classes require. ``set`` and ``remove`` are implemented in terms
    of a keying function: any callable that takes an object and
    returns an object for use as a dictionary key.

    """

    def __init__(self, keyfunc):
        """Create a new collection with keying provided by keyfunc.

        keyfunc may be any callable any callable that takes an object and
        returns an object for use as a dictionary key.

        The keyfunc will be called every time the ORM needs to add a member by
        value-only (such as when loading instances from the database) or
        remove a member.  The usual cautions about dictionary keying apply-
        ``keyfunc(object)`` should return the same output for the life of the
        collection.  Keying based on mutable properties can result in
        unreachable instances "lost" in the collection.

        """
        self.keyfunc = keyfunc

    @collection.appender
    @collection.internally_instrumented
    def set(self, value, _sa_initiator=None):
        """Add an item by value, consulting the keyfunc for the key."""

        key = self.keyfunc(value)
        self.__setitem__(key, value, _sa_initiator)

    @collection.remover
    @collection.internally_instrumented
    def remove(self, value, _sa_initiator=None):
        """Remove an item by value, consulting the keyfunc for the key."""

        key = self.keyfunc(value)
        # Let self[key] raise if key is not in this collection
        # testlib.pragma exempt:__ne__
        if self[key] != value:
            raise sa_exc.InvalidRequestError(
                "Can not remove '%s': collection holds '%s' for key '%s'. "
                "Possible cause: is the MappedCollection key function "
                "based on mutable properties or properties that only obtain "
                "values after flush?" %
                (value, self[key], key))
        self.__delitem__(key, _sa_initiator)

    @collection.converter
    def _convert(self, dictlike):
        """Validate and convert a dict-like object into values for set()ing.

        This is called behind the scenes when a MappedCollection is replaced
        entirely by another collection, as in::

          myobj.mappedcollection = {'a':obj1, 'b': obj2} # ...

        Raises a TypeError if the key in any (key, value) pair in the dictlike
        object does not match the key that this collection's keyfunc would
        have assigned for that value.

        """
        for incoming_key, value in util.dictlike_iteritems(dictlike):
            new_key = self.keyfunc(value)
            if incoming_key != new_key:
                raise TypeError(
                    "Found incompatible key %r for value %r; this "
                    "collection's "
                    "keying function requires a key of %r for this value." % (
                    incoming_key, value, new_key))
            yield value

# ensure instrumentation is associated with
# these built-in classes; if a user-defined class
# subclasses these and uses @internally_instrumented,
# the superclass is otherwise not instrumented.
# see [ticket:2406].
_instrument_class(MappedCollection)
_instrument_class(InstrumentedList)
_instrument_class(InstrumentedSet)<|MERGE_RESOLUTION|>--- conflicted
+++ resolved
@@ -419,7 +419,7 @@
 
     @staticmethod
     def linker(fn):
-        """Tag the method as a the "linked to attribute" event handler.
+        """Tag the method as a "linked to attribute" event handler.
 
         This optional event handler will be called when the collection class
         is linked to or unlinked from the InstrumentedAttribute.  It is
@@ -430,6 +430,9 @@
         """
         setattr(fn, '_sa_instrument_role', 'linker')
         return fn
+
+    link = linker
+    """deprecated; synonym for :meth:`.collection.linker`."""
 
     @staticmethod
     def converter(fn):
@@ -888,7 +891,7 @@
             if hasattr(method, '_sa_instrument_role'):
                 role = method._sa_instrument_role
                 assert role in ('appender', 'remover', 'iterator',
-                                'link', 'converter')
+                                'linker', 'converter')
                 roles.setdefault(role, name)
 
             # transfer instrumentation requests from decorated function
@@ -913,49 +916,9 @@
     # prepare "decorator" methods
     collection_type = util.duck_type_collection(cls)
     if collection_type in __interfaces:
-<<<<<<< HEAD
         canned_roles, decorators = __interfaces[collection_type]
         for role, name in canned_roles.items():
             roles.setdefault(role, name)
-=======
-        roles = __interfaces[collection_type].copy()
-        decorators = roles.pop('_decorators', {})
-    else:
-        roles, decorators = {}, {}
-
-    if hasattr(cls, '__instrumentation__'):
-        roles.update(copy.deepcopy(getattr(cls, '__instrumentation__')))
-
-    methods = roles.pop('methods', {})
-
-    for name in dir(cls):
-        method = getattr(cls, name, None)
-        if not util.callable(method):
-            continue
-
-        # note role declarations
-        if hasattr(method, '_sa_instrument_role'):
-            role = method._sa_instrument_role
-            assert role in ('appender', 'remover', 'iterator',
-                            'linker', 'converter')
-            roles[role] = name
-
-        # transfer instrumentation requests from decorated function
-        # to the combined queue
-        before, after = None, None
-        if hasattr(method, '_sa_instrument_before'):
-            op, argument = method._sa_instrument_before
-            assert op in ('fire_append_event', 'fire_remove_event')
-            before = op, argument
-        if hasattr(method, '_sa_instrument_after'):
-            op = method._sa_instrument_after
-            assert op in ('fire_append_event', 'fire_remove_event')
-            after = op
-        if before:
-            methods[name] = before[0], before[1], after
-        elif after:
-            methods[name] = None, None, after
->>>>>>> d455a419
 
         # apply ABC auto-decoration to methods that need it
         for method, decorator in decorators.items():
