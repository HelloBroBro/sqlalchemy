--- conflicted
+++ resolved
@@ -1003,7 +1003,6 @@
                             (self.key, self.parent.class_)
                         )
 
-<<<<<<< HEAD
     def _setup_join_conditions(self):
         self._join_condition = jc = relationships.JoinCondition(
                     parent_selectable=self.parent.mapped_table,
@@ -1032,252 +1031,6 @@
         self.synchronize_pairs = jc.synchronize_pairs
         self._calculated_foreign_keys = jc.foreign_key_columns
         self.secondary_synchronize_pairs = jc.secondary_synchronize_pairs
-=======
-    def _determine_joins(self):
-        """Determine the 'primaryjoin' and 'secondaryjoin' attributes,
-        if not passed to the constructor already.
-
-        This is based on analysis of the foreign key relationships
-        between the parent and target mapped selectables.
-
-        """
-        if self.secondaryjoin is not None and self.secondary is None:
-            raise sa_exc.ArgumentError("Property '" + self.key
-                    + "' specified with secondary join condition but "
-                    "no secondary argument")
-
-        # if join conditions were not specified, figure them out based
-        # on foreign keys
-
-        def _search_for_join(mapper, table):
-            # find a join between the given mapper's mapped table and
-            # the given table. will try the mapper's local table first
-            # for more specificity, then if not found will try the more
-            # general mapped table, which in the case of inheritance is
-            # a join.
-            return join_condition(mapper.mapped_table, table, 
-                                        a_subset=mapper.local_table)
-
-        try:
-            if self.secondary is not None:
-                if self.secondaryjoin is None:
-                    self.secondaryjoin = _search_for_join(self.mapper,
-                            self.secondary)
-                if self.primaryjoin is None:
-                    self.primaryjoin = _search_for_join(self.parent,
-                            self.secondary)
-            else:
-                if self.primaryjoin is None:
-                    self.primaryjoin = _search_for_join(self.parent,
-                            self.target)
-        except sa_exc.ArgumentError, e:
-            raise sa_exc.ArgumentError("Could not determine join "
-                    "condition between parent/child tables on "
-                    "relationship %s.  Specify a 'primaryjoin' "
-                    "expression.  If 'secondary' is present, "
-                    "'secondaryjoin' is needed as well."
-                    % self)
-
-    def _columns_are_mapped(self, *cols):
-        """Return True if all columns in the given collection are 
-        mapped by the tables referenced by this :class:`.Relationship`.
-
-        """
-        for c in cols:
-            if self.secondary is not None \
-                and self.secondary.c.contains_column(c):
-                continue
-            if not self.parent.mapped_table.c.contains_column(c) and \
-                not self.target.c.contains_column(c):
-                return False
-        return True
-
-    def _sync_pairs_from_join(self, join_condition, primary):
-        """Determine a list of "source"/"destination" column pairs
-        based on the given join condition, as well as the
-        foreign keys argument.
-
-        "source" would be a column referenced by a foreign key,
-        and "destination" would be the column who has a foreign key
-        reference to "source".
-
-        """
-
-        fks = self._user_defined_foreign_keys
-        # locate pairs
-        eq_pairs = criterion_as_pairs(join_condition,
-                consider_as_foreign_keys=fks,
-                any_operator=self.viewonly)
-
-        # couldn't find any fks, but we have 
-        # "secondary" - assume the "secondary" columns
-        # are the fks
-        if not eq_pairs and \
-                self.secondary is not None and \
-                not fks:
-            fks = set(self.secondary.c)
-            eq_pairs = criterion_as_pairs(join_condition,
-                    consider_as_foreign_keys=fks,
-                    any_operator=self.viewonly)
-
-            if eq_pairs:
-                util.warn("No ForeignKey objects were present "
-                            "in secondary table '%s'.  Assumed referenced "
-                            "foreign key columns %s for join condition '%s' "
-                            "on relationship %s" % (
-                            self.secondary.description,
-                            ", ".join(sorted(["'%s'" % col for col in fks])),
-                            join_condition,
-                            self
-                        ))
-
-        # Filter out just to columns that are mapped.
-        # If viewonly, allow pairs where the FK col
-        # was part of "foreign keys" - the column it references
-        # may be in an un-mapped table - see 
-        # test.orm.test_relationships.ViewOnlyComplexJoin.test_basic
-        # for an example of this.
-        eq_pairs = [(l, r) for (l, r) in eq_pairs
-                    if self._columns_are_mapped(l, r)
-                    or self.viewonly and 
-                    r in fks]
-
-        if eq_pairs:
-            return eq_pairs
-
-        # from here below is just determining the best error message
-        # to report.  Check for a join condition using any operator 
-        # (not just ==), perhaps they need to turn on "viewonly=True".
-        if not self.viewonly and criterion_as_pairs(join_condition,
-                consider_as_foreign_keys=self._user_defined_foreign_keys,
-                any_operator=True):
-
-            err = "Could not locate any "\
-                    "foreign-key-equated, locally mapped column "\
-                    "pairs for %s "\
-                    "condition '%s' on relationship %s." % (
-                        primary and 'primaryjoin' or 'secondaryjoin', 
-                        join_condition, 
-                        self
-                    )
-
-            if not self._user_defined_foreign_keys:
-                err += "  Ensure that the "\
-                        "referencing Column objects have a "\
-                        "ForeignKey present, or are otherwise part "\
-                        "of a ForeignKeyConstraint on their parent "\
-                        "Table, or specify the foreign_keys parameter "\
-                        "to this relationship."
-
-            err += "  For more "\
-                    "relaxed rules on join conditions, the "\
-                    "relationship may be marked as viewonly=True."
-
-            raise sa_exc.ArgumentError(err)
-        else:
-            if self._user_defined_foreign_keys:
-                raise sa_exc.ArgumentError("Could not determine "
-                        "relationship direction for %s condition "
-                        "'%s', on relationship %s, using manual "
-                        "'foreign_keys' setting.  Do the columns "
-                        "in 'foreign_keys' represent all, and "
-                        "only, the 'foreign' columns in this join "
-                        "condition?  Does the %s Table already "
-                        "have adequate ForeignKey and/or "
-                        "ForeignKeyConstraint objects established "
-                        "(in which case 'foreign_keys' is usually "
-                        "unnecessary)?" 
-                        % (
-                            primary and 'primaryjoin' or 'secondaryjoin',
-                            join_condition, 
-                            self,
-                            primary and 'mapped' or 'secondary'
-                        ))
-            else:
-                raise sa_exc.ArgumentError("Could not determine "
-                        "relationship direction for %s condition "
-                        "'%s', on relationship %s. Ensure that the "
-                        "referencing Column objects have a "
-                        "ForeignKey present, or are otherwise part "
-                        "of a ForeignKeyConstraint on their parent "
-                        "Table, or specify the foreign_keys parameter " 
-                        "to this relationship."
-                        % (
-                            primary and 'primaryjoin' or 'secondaryjoin', 
-                            join_condition, 
-                            self
-                        ))
-
-    def _determine_synchronize_pairs(self):
-        """Resolve 'primary'/foreign' column pairs from the primaryjoin
-        and secondaryjoin arguments.
-
-        """
-        if self.local_remote_pairs:
-            if not self._user_defined_foreign_keys:
-                raise sa_exc.ArgumentError(
-                        "foreign_keys argument is "
-                        "required with _local_remote_pairs argument")
-            self.synchronize_pairs = []
-            for l, r in self.local_remote_pairs:
-                if r in self._user_defined_foreign_keys:
-                    self.synchronize_pairs.append((l, r))
-                elif l in self._user_defined_foreign_keys:
-                    self.synchronize_pairs.append((r, l))
-        else:
-            self.synchronize_pairs = self._sync_pairs_from_join(
-                                                self.primaryjoin, 
-                                                True)
-
-        self._calculated_foreign_keys = util.column_set(
-                                r for (l, r) in
-                                self.synchronize_pairs)
-
-        if self.secondaryjoin is not None:
-            self.secondary_synchronize_pairs = self._sync_pairs_from_join(
-                                                        self.secondaryjoin, 
-                                                        False)
-            self._calculated_foreign_keys.update(
-                                r for (l, r) in
-                                self.secondary_synchronize_pairs)
-        else:
-            self.secondary_synchronize_pairs = None
-
-    def _determine_direction(self):
-        """Determine if this relationship is one to many, many to one, 
-        many to many.
-
-        This is derived from the primaryjoin, presence of "secondary",
-        and in the case of self-referential the "remote side".
-
-        """
-        if self.secondaryjoin is not None:
-            self.direction = MANYTOMANY
-        elif self._refers_to_parent_table():
-
-            # self referential defaults to ONETOMANY unless the "remote"
-            # side is present and does not reference any foreign key
-            # columns
-
-            if self.local_remote_pairs:
-                remote = [r for (l, r) in self.local_remote_pairs]
-            elif self.remote_side:
-                remote = self.remote_side
-            else:
-                remote = None
-            if not remote or self._calculated_foreign_keys.difference(l for (l,
-                    r) in self.synchronize_pairs).intersection(remote):
-                self.direction = ONETOMANY
-            else:
-                self.direction = MANYTOONE
-        else:
-            parentcols = util.column_set(self.parent.mapped_table.c)
-            targetcols = util.column_set(self.mapper.mapped_table.c)
-
-            # fk collection which suggests ONETOMANY.
-            onetomany_fk = targetcols.intersection(
-                            self._calculated_foreign_keys)
->>>>>>> f7bb3b17
 
     def _check_conflicts(self):
         """Test that this relationship is legal, warn about 
@@ -1322,19 +1075,9 @@
                       "relationships only."
                        % self)
 
-<<<<<<< HEAD
     def _columns_are_mapped(self, *cols):
         """Return True if all columns in the given collection are 
         mapped by the tables referenced by this :class:`.Relationship`.
-=======
-    def _determine_local_remote_pairs(self):
-        """Determine pairs of columns representing "local" to 
-        "remote", where "local" columns are on the parent mapper,
-        "remote" are on the target mapper.
-
-        These pairs are used on the load side only to generate
-        lazy loading clauses.
->>>>>>> f7bb3b17
 
         """
         for c in cols:
