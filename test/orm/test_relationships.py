from test.lib.testing import assert_raises, assert_raises_message
import datetime
import sqlalchemy as sa
from test.lib import testing
from sqlalchemy import Integer, String, ForeignKey, MetaData, and_
from test.lib.schema import Table, Column
from sqlalchemy.orm import mapper, relationship, relation, \
                    backref, create_session, configure_mappers, \
                    clear_mappers, sessionmaker, attributes,\
                    Session, composite, column_property, foreign,\
                    remote
from sqlalchemy.orm.interfaces import ONETOMANY, MANYTOONE, MANYTOMANY
from test.lib.testing import eq_, startswith_, AssertsCompiledSQL, is_
from test.lib import fixtures
from test.orm import _fixtures
from sqlalchemy import exc

class _RelationshipErrors(object):
    def _assert_raises_no_relevant_fks(self, fn, expr, relname, 
        primary, *arg, **kw):
        assert_raises_message(
            sa.exc.ArgumentError, 
            "Could not locate any relevant foreign key columns "
            "for %s join condition '%s' on relationship %s.  "
            "Ensure that referencing columns are associated with "
            "a ForeignKey or ForeignKeyConstraint, or are annotated "
            r"in the join condition with the foreign\(\) annotation."
            % (
                primary, expr, relname
            ),
            fn, *arg, **kw
        )

    def _assert_raises_no_equality(self, fn, expr, relname, 
        primary, *arg, **kw):
        assert_raises_message(
            sa.exc.ArgumentError, 
            "Could not locate any simple equality expressions "
            "involving locally mapped foreign key columns for %s join "
            "condition '%s' on relationship %s.  "
            "Ensure that referencing columns are associated with a "
            "ForeignKey or ForeignKeyConstraint, or are annotated in "
            r"the join condition with the foreign\(\) annotation. "
            "To allow comparison operators other than '==', "
            "the relationship can be marked as viewonly=True." % (
                primary, expr, relname
            ),
            fn, *arg, **kw
        )

    def _assert_raises_ambig_join(self, fn, relname, secondary_arg,
        *arg, **kw):
        if secondary_arg is not None:
            assert_raises_message(
                exc.ArgumentError,
                "Could not determine join condition between "
                "parent/child tables on relationship %s - "
                "there are multiple foreign key paths linking the "
                "tables via secondary table '%s'.  "
                "Specify the 'foreign_keys' argument, providing a list "
                "of those columns which should be counted as "
                "containing a foreign key reference from the "
                "secondary table to each of the parent and child tables."
                % (relname, secondary_arg),
                fn, *arg, **kw)
        else:
            assert_raises_message(
                exc.ArgumentError,
                "Could not determine join "
                "condition between parent/child tables on "
                "relationship %s - there are multiple foreign key "
                "paths linking the tables.  Specify the "
                "'foreign_keys' argument, providing a list of those "
                "columns which should be counted as containing a "
                "foreign key reference to the parent table."
                % (relname,),
                fn, *arg, **kw)

    def _assert_raises_no_join(self, fn, relname, secondary_arg,
        *arg, **kw):
        if secondary_arg is not None:
            assert_raises_message(
                exc.NoForeignKeysError,
                "Could not determine join condition between "
                "parent/child tables on relationship %s - "
                "there are no foreign keys linking these tables "
                "via secondary table '%s'.  "
                "Ensure that referencing columns are associated with a ForeignKey "
                "or ForeignKeyConstraint, or specify 'primaryjoin' and "
                "'secondaryjoin' expressions"
                % (relname, secondary_arg),
                fn, *arg, **kw)
        else:
            assert_raises_message(
                exc.NoForeignKeysError,
                "Could not determine join condition between "
                "parent/child tables on relationship %s - "
                "there are no foreign keys linking these tables.  "
                "Ensure that referencing columns are associated with a ForeignKey "
                "or ForeignKeyConstraint, or specify a 'primaryjoin' "
                "expression."
                % (relname,),
                fn, *arg, **kw)

    def _assert_raises_ambiguous_direction(self, fn, relname, *arg, **kw):
        assert_raises_message(
            sa.exc.ArgumentError,
            "Can't determine relationship"
            " direction for relationship '%s' - foreign "
            "key columns within the join condition are present "
            "in both the parent and the child's mapped tables.  "
            "Ensure that only those columns referring to a parent column "
            r"are marked as foreign, either via the foreign\(\) annotation or "
            "via the foreign_keys argument."
            % relname,
            fn, *arg, **kw
        )

    def _assert_raises_no_local_remote(self, fn, relname, *arg, **kw):
        assert_raises_message(
            sa.exc.ArgumentError,
            "Relationship %s could not determine "
            "any unambiguous local/remote column "
            "pairs based on join condition and remote_side arguments.  "
            r"Consider using the remote\(\) annotation to "
            "accurately mark those elements of the join "
            "condition that are on the remote side of the relationship." % relname,

            fn, *arg, **kw
        )

class DependencyTwoParentTest(fixtures.MappedTest):
    """Test flush() when a mapper is dependent on multiple relationships"""

    run_setup_mappers = 'once'
    run_inserts = 'once'
    run_deletes = None

    @classmethod
    def define_tables(cls, metadata):
        Table("tbl_a", metadata,
            Column("id", Integer, primary_key=True, 
                                test_needs_autoincrement=True),
            Column("name", String(128)))
        Table("tbl_b", metadata,
            Column("id", Integer, primary_key=True, 
                                test_needs_autoincrement=True),
            Column("name", String(128)))
        Table("tbl_c", metadata,
            Column("id", Integer, primary_key=True, 
                                test_needs_autoincrement=True),
            Column("tbl_a_id", Integer, ForeignKey("tbl_a.id"), 
                                nullable=False),
            Column("name", String(128)))
        Table("tbl_d", metadata,
            Column("id", Integer, primary_key=True, 
                                test_needs_autoincrement=True),
            Column("tbl_c_id", Integer, ForeignKey("tbl_c.id"), 
                                nullable=False),
            Column("tbl_b_id", Integer, ForeignKey("tbl_b.id")),
            Column("name", String(128)))

    @classmethod
    def setup_classes(cls):
        class A(cls.Basic):
            pass
        class B(cls.Basic):
            pass
        class C(cls.Basic):
            pass
        class D(cls.Basic):
            pass

    @classmethod
    def setup_mappers(cls):
        A, C, B, D, tbl_b, tbl_c, tbl_a, tbl_d = (cls.classes.A,
                                cls.classes.C,
                                cls.classes.B,
                                cls.classes.D,
                                cls.tables.tbl_b,
                                cls.tables.tbl_c,
                                cls.tables.tbl_a,
                                cls.tables.tbl_d)

        mapper(A, tbl_a, properties=dict(
            c_rows=relationship(C, cascade="all, delete-orphan", 
                                    backref="a_row")))
        mapper(B, tbl_b)
        mapper(C, tbl_c, properties=dict(
            d_rows=relationship(D, cascade="all, delete-orphan", 
                                    backref="c_row")))
        mapper(D, tbl_d, properties=dict(
            b_row=relationship(B)))

    @classmethod
    def insert_data(cls):
        A, C, B, D = (cls.classes.A,
                                cls.classes.C,
                                cls.classes.B,
                                cls.classes.D)

        session = create_session()
        a = A(name='a1')
        b = B(name='b1')
        c = C(name='c1', a_row=a)

        d1 = D(name='d1', b_row=b, c_row=c)
        d2 = D(name='d2', b_row=b, c_row=c)
        d3 = D(name='d3', b_row=b, c_row=c)
        session.add(a)
        session.add(b)
        session.flush()

    def testDeleteRootTable(self):
        A = self.classes.A

        session = create_session()
        a = session.query(A).filter_by(name='a1').one()

        session.delete(a)
        session.flush()

    def testDeleteMiddleTable(self):
        C = self.classes.C

        session = create_session()
        c = session.query(C).filter_by(name='c1').one()

        session.delete(c)
        session.flush()


class CompositeSelfRefFKTest(fixtures.MappedTest):
    """Tests a composite FK where, in
    the relationship(), one col points 
    to itself in the same table.

    this is a very unusual case::

    company         employee
    ----------      ----------
    company_id <--- company_id ------+
    name                ^            |
                        +------------+

                    emp_id <---------+
                    name             |
                    reports_to_id ---+

    employee joins to its sub-employees
    both on reports_to_id, *and on company_id to itself*.

    """

    @classmethod
    def define_tables(cls, metadata):
        Table('company_t', metadata,
              Column('company_id', Integer, primary_key=True, 
                                test_needs_autoincrement=True),
              Column('name', String(30)))

        Table('employee_t', metadata,
              Column('company_id', Integer, primary_key=True),
              Column('emp_id', Integer, primary_key=True),
              Column('name', String(30)),
              Column('reports_to_id', Integer),
              sa.ForeignKeyConstraint(
                  ['company_id'],
                  ['company_t.company_id']),
              sa.ForeignKeyConstraint(
                  ['company_id', 'reports_to_id'],
                  ['employee_t.company_id', 'employee_t.emp_id']))

    @classmethod
    def setup_classes(cls):
        class Company(cls.Basic):
            def __init__(self, name):
                self.name = name

        class Employee(cls.Basic):
            def __init__(self, name, company, emp_id, reports_to=None):
                self.name = name
                self.company = company
                self.emp_id = emp_id
                self.reports_to = reports_to

    def test_explicit(self):
        Employee, Company, employee_t, company_t = (self.classes.Employee,
                                self.classes.Company,
                                self.tables.employee_t,
                                self.tables.company_t)

        mapper(Company, company_t)
        mapper(Employee, employee_t, properties= {
            'company':relationship(Company, 
                            primaryjoin=employee_t.c.company_id==
                                                company_t.c.company_id, 
                                                backref='employees'),
            'reports_to':relationship(Employee, primaryjoin=
                sa.and_(
                    employee_t.c.emp_id==employee_t.c.reports_to_id,
                    employee_t.c.company_id==employee_t.c.company_id
                ),
                remote_side=[employee_t.c.emp_id, employee_t.c.company_id],
                foreign_keys=[employee_t.c.reports_to_id, employee_t.c.company_id],
                backref=backref('employees', 
                    foreign_keys=[employee_t.c.reports_to_id, 
                                employee_t.c.company_id]))
        })

        self._test()

    def test_implicit(self):
        Employee, Company, employee_t, company_t = (self.classes.Employee,
                                self.classes.Company,
                                self.tables.employee_t,
                                self.tables.company_t)

        mapper(Company, company_t)
        mapper(Employee, employee_t, properties= {
            'company':relationship(Company, backref='employees'),
            'reports_to':relationship(Employee,
                remote_side=[employee_t.c.emp_id, employee_t.c.company_id],
                foreign_keys=[employee_t.c.reports_to_id, 
                                    employee_t.c.company_id],
                backref=backref('employees', foreign_keys=
                    [employee_t.c.reports_to_id, employee_t.c.company_id])
                )
        })

        self._test()

    def test_very_implicit(self):
        Employee, Company, employee_t, company_t = (self.classes.Employee,
                                self.classes.Company,
                                self.tables.employee_t,
                                self.tables.company_t)

        mapper(Company, company_t)
        mapper(Employee, employee_t, properties= {
            'company':relationship(Company, backref='employees'),
            'reports_to':relationship(Employee,
                remote_side=[employee_t.c.emp_id, employee_t.c.company_id],
                backref='employees'
                )
        })

        self._test()

    def test_very_explicit(self):
        Employee, Company, employee_t, company_t = (self.classes.Employee,
                                self.classes.Company,
                                self.tables.employee_t,
                                self.tables.company_t)

        mapper(Company, company_t)
        mapper(Employee, employee_t, properties= {
            'company':relationship(Company, backref='employees'),
            'reports_to':relationship(Employee,
                _local_remote_pairs = [
                        (employee_t.c.reports_to_id, employee_t.c.emp_id),
                        (employee_t.c.company_id, employee_t.c.company_id)
                ],
                foreign_keys=[employee_t.c.reports_to_id, 
                                    employee_t.c.company_id],
                backref=backref('employees', foreign_keys=
                    [employee_t.c.reports_to_id, employee_t.c.company_id])
                )
        })

        self._test()

    def test_annotated(self):
        Employee, Company, employee_t, company_t = (self.classes.Employee,
                                self.classes.Company,
                                self.tables.employee_t,
                                self.tables.company_t)

        mapper(Company, company_t)
        mapper(Employee, employee_t, properties= {
            'company':relationship(Company, backref='employees'),
            'reports_to':relationship(Employee,
                primaryjoin=sa.and_(
                    remote(employee_t.c.emp_id)==employee_t.c.reports_to_id,
                    remote(employee_t.c.company_id)==employee_t.c.company_id
                ),
                backref=backref('employees')
                )
        })

        self._test()

    def _test(self):
        self._test_relationships()
        sess = Session()
        self._setup_data(sess)
        self._test_lazy_relations(sess)
        self._test_join_aliasing(sess)

    def _test_relationships(self):
        configure_mappers()
        Employee = self.classes.Employee
        employee_t = self.tables.employee_t
        eq_(
            set(Employee.employees.property.local_remote_pairs),
            set([
                (employee_t.c.company_id, employee_t.c.company_id),
                (employee_t.c.emp_id, employee_t.c.reports_to_id),
            ])
        )
        eq_(
            Employee.employees.property.remote_side,
            set([employee_t.c.company_id, employee_t.c.reports_to_id])
        )
        eq_(
            set(Employee.reports_to.property.local_remote_pairs),
            set([
                (employee_t.c.company_id, employee_t.c.company_id),
                (employee_t.c.reports_to_id, employee_t.c.emp_id),
            ])
        )

    def _setup_data(self, sess):
        Employee, Company = self.classes.Employee, self.classes.Company

        c1 = Company('c1')
        c2 = Company('c2')

        e1 = Employee(u'emp1', c1, 1)
        e2 = Employee(u'emp2', c1, 2, e1)
        e3 = Employee(u'emp3', c1, 3, e1)
        e4 = Employee(u'emp4', c1, 4, e3)
        e5 = Employee(u'emp5', c2, 1)
        e6 = Employee(u'emp6', c2, 2, e5)
        e7 = Employee(u'emp7', c2, 3, e5)

        sess.add_all((c1, c2))
        sess.commit()
        sess.close()

    def _test_lazy_relations(self, sess):
        Employee, Company = self.classes.Employee, self.classes.Company

        c1 = sess.query(Company).filter_by(name='c1').one()
        c2 = sess.query(Company).filter_by(name='c2').one()
        e1 = sess.query(Employee).filter_by(name='emp1').one()
        e5 = sess.query(Employee).filter_by(name='emp5').one()

        test_e1 = sess.query(Employee).get([c1.company_id, e1.emp_id])
        assert test_e1.name == 'emp1', test_e1.name
        test_e5 = sess.query(Employee).get([c2.company_id, e5.emp_id])
        assert test_e5.name == 'emp5', test_e5.name
        assert [x.name for x in test_e1.employees] == ['emp2', 'emp3']
        assert sess.query(Employee).\
                get([c1.company_id, 3]).reports_to.name == 'emp1'
        assert sess.query(Employee).\
                get([c2.company_id, 3]).reports_to.name == 'emp5'

<<<<<<< HEAD
        @testing.fails_if(lambda: True, "This will be fixed by #1401")
        def go():
            eq_(
                [n for n, in sess.query(Employee.name).\
                        join(Employee.reports_to, aliased=True).\
                        filter_by(name='emp5').\
                        reset_joinpoint().\
                        order_by(Employee.name)],
                ['emp6', 'emp7']
            )
        go()
=======
    def _test_join_aliasing(self, sess):
        Employee, Company = self.classes.Employee, self.classes.Company
        eq_(
            [n for n, in sess.query(Employee.name).\
                    join(Employee.reports_to, aliased=True).\
                    filter_by(name='emp5').\
                    reset_joinpoint().\
                    order_by(Employee.name)],
            ['emp6', 'emp7']
        )

class CompositeJoinPartialFK(fixtures.MappedTest, AssertsCompiledSQL):
    __dialect__ = 'default'
    @classmethod
    def define_tables(cls, metadata):
        Table("parent", metadata,
            Column('x', Integer, primary_key=True),
            Column('y', Integer, primary_key=True),
            Column('z', Integer),
        )
        Table("child", metadata,
            Column('id', Integer, primary_key=True, 
                        test_needs_autoincrement=True),
            Column('x', Integer),
            Column('y', Integer),
            Column('z', Integer),
            # note 'z' is not here
            sa.ForeignKeyConstraint(
                ["x", "y"],
                ["parent.x", "parent.y"]
            )
        )
    @classmethod
    def setup_mappers(cls):
        parent, child = cls.tables.parent, cls.tables.child
        class Parent(cls.Comparable):
            pass

        class Child(cls.Comparable):
            pass
        mapper(Parent, parent, properties={
            'children':relationship(Child, primaryjoin=and_(
                parent.c.x==child.c.x,
                parent.c.y==child.c.y,
                parent.c.z==child.c.z,
            ))
        })
        mapper(Child, child)

    def test_joins_fully(self):
        Parent, Child = self.classes.Parent, self.classes.Child
        s = Session()
        self.assert_compile(
            Parent.children.property.strategy._lazywhere,
            ":param_1 = child.x AND :param_2 = child.y AND :param_3 = child.z"
        )

>>>>>>> 35adeb95

class FKsAsPksTest(fixtures.MappedTest):
    """Syncrules on foreign keys that are also primary"""

    @classmethod
    def define_tables(cls, metadata):
        Table("tableA", metadata,
              Column("id",Integer,primary_key=True, 
                            test_needs_autoincrement=True),
              Column("foo",Integer,),
              test_needs_fk=True)

        Table("tableB",metadata,
              Column("id",Integer,ForeignKey("tableA.id"),primary_key=True),
              test_needs_fk=True)

    @classmethod
    def setup_classes(cls):
        class A(cls.Basic):
            pass

        class B(cls.Basic):
            pass

    def test_onetoone_switch(self):
        """test that active history is enabled on a 
        one-to-many/one that has use_get==True"""

        tableB, A, B, tableA = (self.tables.tableB,
                                self.classes.A,
                                self.classes.B,
                                self.tables.tableA)


        mapper(A, tableA, properties={
            'b':relationship(B, cascade="all,delete-orphan", uselist=False)})
        mapper(B, tableB)

        configure_mappers()
        assert A.b.property.strategy.use_get

        sess = create_session()

        a1 = A()
        sess.add(a1)
        sess.flush()
        sess.close()
        a1 = sess.query(A).first()
        a1.b = B()
        sess.flush()

    def test_no_delete_PK_AtoB(self):
        """A cant be deleted without B because B would have no PK value."""

        tableB, A, B, tableA = (self.tables.tableB,
                                self.classes.A,
                                self.classes.B,
                                self.tables.tableA)

        mapper(A, tableA, properties={
            'bs':relationship(B, cascade="save-update")})
        mapper(B, tableB)

        a1 = A()
        a1.bs.append(B())
        sess = create_session()
        sess.add(a1)
        sess.flush()

        sess.delete(a1)
        try:
            sess.flush()
            assert False
        except AssertionError, e:
            startswith_(str(e),
                        "Dependency rule tried to blank-out "
                        "primary key column 'tableB.id' on instance ")

    def test_no_delete_PK_BtoA(self):
        tableB, A, B, tableA = (self.tables.tableB,
                                self.classes.A,
                                self.classes.B,
                                self.tables.tableA)

        mapper(B, tableB, properties={
            'a':relationship(A, cascade="save-update")})
        mapper(A, tableA)

        b1 = B()
        a1 = A()
        b1.a = a1
        sess = create_session()
        sess.add(b1)
        sess.flush()
        b1.a = None
        try:
            sess.flush()
            assert False
        except AssertionError, e:
            startswith_(str(e),
                        "Dependency rule tried to blank-out "
                        "primary key column 'tableB.id' on instance ")

    @testing.fails_on_everything_except('sqlite', 'mysql')
    def test_nullPKsOK_BtoA(self):
        A, tableA = self.classes.A, self.tables.tableA

        # postgresql cant handle a nullable PK column...?
        tableC = Table('tablec', tableA.metadata,
            Column('id', Integer, primary_key=True),
            Column('a_id', Integer, ForeignKey('tableA.id'),
                   primary_key=True, autoincrement=False, nullable=True))
        tableC.create()

        class C(fixtures.BasicEntity):
            pass
        mapper(C, tableC, properties={
            'a':relationship(A, cascade="save-update")
        })
        mapper(A, tableA)

        c1 = C()
        c1.id = 5
        c1.a = None
        sess = create_session()
        sess.add(c1)
        # test that no error is raised.
        sess.flush()

    def test_delete_cascade_BtoA(self):
        """No 'blank the PK' error when the child is to 
        be deleted as part of a cascade"""

        tableB, A, B, tableA = (self.tables.tableB,
                                self.classes.A,
                                self.classes.B,
                                self.tables.tableA)


        for cascade in ("save-update, delete",
                        #"save-update, delete-orphan",
                        "save-update, delete, delete-orphan"):
            mapper(B, tableB, properties={
                'a':relationship(A, cascade=cascade, single_parent=True)
            })
            mapper(A, tableA)

            b1 = B()
            a1 = A()
            b1.a = a1
            sess = create_session()
            sess.add(b1)
            sess.flush()
            sess.delete(b1)
            sess.flush()
            assert a1 not in sess
            assert b1 not in sess
            sess.expunge_all()
            sa.orm.clear_mappers()

    def test_delete_cascade_AtoB(self):
        """No 'blank the PK' error when the child is to 
        be deleted as part of a cascade"""

        tableB, A, B, tableA = (self.tables.tableB,
                                self.classes.A,
                                self.classes.B,
                                self.tables.tableA)


        for cascade in ("save-update, delete",
                        #"save-update, delete-orphan",
                        "save-update, delete, delete-orphan"):
            mapper(A, tableA, properties={
                'bs':relationship(B, cascade=cascade)
            })
            mapper(B, tableB)

            a1 = A()
            b1 = B()
            a1.bs.append(b1)
            sess = create_session()
            sess.add(a1)
            sess.flush()

            sess.delete(a1)
            sess.flush()
            assert a1 not in sess
            assert b1 not in sess
            sess.expunge_all()
            sa.orm.clear_mappers()

    def test_delete_manual_AtoB(self):
        tableB, A, B, tableA = (self.tables.tableB,
                                self.classes.A,
                                self.classes.B,
                                self.tables.tableA)

        mapper(A, tableA, properties={
            'bs':relationship(B, cascade="none")})
        mapper(B, tableB)

        a1 = A()
        b1 = B()
        a1.bs.append(b1)
        sess = create_session()
        sess.add(a1)
        sess.add(b1)
        sess.flush()

        sess.delete(a1)
        sess.delete(b1)
        sess.flush()
        assert a1 not in sess
        assert b1 not in sess
        sess.expunge_all()

    def test_delete_manual_BtoA(self):
        tableB, A, B, tableA = (self.tables.tableB,
                                self.classes.A,
                                self.classes.B,
                                self.tables.tableA)

        mapper(B, tableB, properties={
            'a':relationship(A, cascade="none")})
        mapper(A, tableA)

        b1 = B()
        a1 = A()
        b1.a = a1
        sess = create_session()
        sess.add(b1)
        sess.add(a1)
        sess.flush()
        sess.delete(b1)
        sess.delete(a1)
        sess.flush()
        assert a1 not in sess
        assert b1 not in sess

class UniqueColReferenceSwitchTest(fixtures.MappedTest):
    """test a relationship based on a primary 
    join against a unique non-pk column"""

    @classmethod
    def define_tables(cls, metadata):
        Table("table_a", metadata,
                        Column("id", Integer, primary_key=True, 
                                        test_needs_autoincrement=True),
                        Column("ident", String(10), nullable=False, 
                                        unique=True),
                        )

        Table("table_b", metadata,
                        Column("id", Integer, primary_key=True, 
                                        test_needs_autoincrement=True),
                        Column("a_ident", String(10), 
                                        ForeignKey('table_a.ident'), 
                                        nullable=False),
                        )

    @classmethod
    def setup_classes(cls):
        class A(cls.Comparable):
            pass
        class B(cls.Comparable):
            pass

    def test_switch_parent(self):
        A, B, table_b, table_a = (self.classes.A,
                                self.classes.B,
                                self.tables.table_b,
                                self.tables.table_a)

        mapper(A, table_a)
        mapper(B, table_b, properties={"a": relationship(A, backref="bs")})

        session = create_session()
        a1, a2 = A(ident="uuid1"), A(ident="uuid2")
        session.add_all([a1, a2])
        a1.bs = [
            B(), B()
        ]
        session.flush()
        session.expire_all()
        a1, a2 = session.query(A).all()

        for b in list(a1.bs):
            b.a = a2
        session.delete(a1)
        session.flush()

class RelationshipToSelectableTest(fixtures.MappedTest):
    """Test a map to a select that relates to a map to the table."""

    @classmethod
    def define_tables(cls, metadata):
        Table('items', metadata,
              Column('item_policy_num', String(10), primary_key=True,
                     key='policyNum'),
              Column('item_policy_eff_date', sa.Date, primary_key=True,
                     key='policyEffDate'),
              Column('item_type', String(20), primary_key=True,
                     key='type'),
              Column('item_id', Integer, primary_key=True,
                     key='id', autoincrement=False))

    def test_basic(self):
        items = self.tables.items

        class Container(fixtures.BasicEntity):
            pass
        class LineItem(fixtures.BasicEntity):
            pass

        container_select = sa.select(
            [items.c.policyNum, items.c.policyEffDate, items.c.type],
            distinct=True,
            ).alias('container_select')

        mapper(LineItem, items)

        mapper(Container,
               container_select,
               order_by=sa.asc(container_select.c.type),
               properties=dict(
                   lineItems=relationship(LineItem,
                       lazy='select',
                       cascade='all, delete-orphan',
                       order_by=sa.asc(items.c.id),
                       primaryjoin=sa.and_(
                         container_select.c.policyNum==items.c.policyNum,
                         container_select.c.policyEffDate==
                                                    items.c.policyEffDate,
                         container_select.c.type==items.c.type),
                       foreign_keys=[
                         items.c.policyNum,
                         items.c.policyEffDate,
                         items.c.type])))

        session = create_session()
        con = Container()
        con.policyNum = "99"
        con.policyEffDate = datetime.date.today()
        con.type = "TESTER"
        session.add(con)
        for i in range(0, 10):
            li = LineItem()
            li.id = i
            con.lineItems.append(li)
            session.add(li)
        session.flush()
        session.expunge_all()
        newcon = session.query(Container).first()
        assert con.policyNum == newcon.policyNum
        assert len(newcon.lineItems) == 10
        for old, new in zip(con.lineItems, newcon.lineItems):
            eq_(old.id, new.id)

class FKEquatedToConstantTest(fixtures.MappedTest):
    """test a relationship with a non-column entity in the primary join, 
    is not viewonly, and also has the non-column's clause mentioned in the 
    foreign keys list.

    """

    @classmethod
    def define_tables(cls, metadata):
        Table('tags', metadata, Column("id", Integer, primary_key=True, 
                                            test_needs_autoincrement=True),
            Column("data", String(50)),
        )

        Table('tag_foo', metadata, 
            Column("id", Integer, primary_key=True, 
                                        test_needs_autoincrement=True),
            Column('tagid', Integer),
            Column("data", String(50)),
        )

    def test_basic(self):
        tag_foo, tags = self.tables.tag_foo, self.tables.tags

        class Tag(fixtures.ComparableEntity):
            pass
        class TagInstance(fixtures.ComparableEntity):
            pass

        mapper(Tag, tags, properties={
            'foo':relationship(TagInstance, 
               primaryjoin=sa.and_(tag_foo.c.data=='iplc_case',
                                tag_foo.c.tagid==tags.c.id),
               foreign_keys=[tag_foo.c.tagid, tag_foo.c.data],
               ),
        })

        mapper(TagInstance, tag_foo)

        sess = create_session()
        t1 = Tag(data='some tag')
        t1.foo.append(TagInstance(data='iplc_case'))
        t1.foo.append(TagInstance(data='not_iplc_case'))
        sess.add(t1)
        sess.flush()
        sess.expunge_all()

        # relationship works
        eq_(
            sess.query(Tag).all(), 
            [Tag(data='some tag', foo=[TagInstance(data='iplc_case')])]
        )

        # both TagInstances were persisted
        eq_(
            sess.query(TagInstance).order_by(TagInstance.data).all(), 
            [TagInstance(data='iplc_case'), TagInstance(data='not_iplc_case')]
        )

class BackrefPropagatesForwardsArgs(fixtures.MappedTest):

    @classmethod
    def define_tables(cls, metadata):
        Table('users', metadata, 
            Column('id', Integer, primary_key=True, 
                                        test_needs_autoincrement=True),
            Column('name', String(50))
        )
        Table('addresses', metadata, 
            Column('id', Integer, primary_key=True, 
                                        test_needs_autoincrement=True),
            Column('user_id', Integer),
            Column('email', String(50))
        )

    @classmethod
    def setup_classes(cls):
        class User(cls.Comparable):
            pass
        class Address(cls.Comparable):
            pass

    def test_backref(self):
        User, Address, users, addresses = (self.classes.User,
                                self.classes.Address,
                                self.tables.users,
                                self.tables.addresses)


        mapper(User, users, properties={
            'addresses':relationship(Address, 
                        primaryjoin=addresses.c.user_id==users.c.id, 
                        foreign_keys=addresses.c.user_id,
                        backref='user')
        })
        mapper(Address, addresses)

        sess = sessionmaker()()
        u1 = User(name='u1', addresses=[Address(email='a1')])
        sess.add(u1)
        sess.commit()
        eq_(sess.query(Address).all(), [
            Address(email='a1', user=User(name='u1'))
        ])

class AmbiguousJoinInterpretedAsSelfRef(fixtures.MappedTest):
    """test ambiguous joins due to FKs on both sides treated as
    self-referential.

    this mapping is very similar to that of
    test/orm/inheritance/query.py
    SelfReferentialTestJoinedToBase , except that inheritance is
    not used here.

    """

    @classmethod
    def define_tables(cls, metadata):
        subscriber_table = Table('subscriber', metadata,
           Column('id', Integer, primary_key=True, 
                            test_needs_autoincrement=True),
          )

        address_table = Table('address',
                 metadata,
                 Column('subscriber_id', Integer, 
                            ForeignKey('subscriber.id'), primary_key=True),
                 Column('type', String(1), primary_key=True),
                 )

    @classmethod
    def setup_mappers(cls):
        subscriber, address = cls.tables.subscriber, cls.tables.address

        subscriber_and_address = subscriber.join(address, 
            and_(address.c.subscriber_id==subscriber.c.id, 
                address.c.type.in_(['A', 'B', 'C'])))

        class Address(cls.Comparable):
            pass

        class Subscriber(cls.Comparable):
            pass

        mapper(Address, address)

        mapper(Subscriber, subscriber_and_address, properties={
           'id':[subscriber.c.id, address.c.subscriber_id],
           'addresses' : relationship(Address, 
                backref=backref("customer"))
           })

    def test_mapping(self):
        Subscriber, Address = self.classes.Subscriber, self.classes.Address

        sess = create_session()
        assert Subscriber.addresses.property.direction is ONETOMANY
        assert Address.customer.property.direction is MANYTOONE

        s1 = Subscriber(type='A',
                addresses = [
                    Address(type='D'),
                    Address(type='E'),
                ]
        )
        a1 = Address(type='B', customer=Subscriber(type='C'))

        assert s1.addresses[0].customer is s1
        assert a1.customer.addresses[0] is a1

        sess.add_all([s1, a1])

        sess.flush()
        sess.expunge_all()

        eq_(
            sess.query(Subscriber).order_by(Subscriber.type).all(),
            [
                Subscriber(id=1, type=u'A'), 
                Subscriber(id=2, type=u'B'), 
                Subscriber(id=2, type=u'C')
            ]
        )


class ManualBackrefTest(_fixtures.FixtureTest):
    """Test explicit relationships that are backrefs to each other."""

    run_inserts = None

    def test_o2m(self):
        users, Address, addresses, User = (self.tables.users,
                                self.classes.Address,
                                self.tables.addresses,
                                self.classes.User)

        mapper(User, users, properties={
            'addresses':relationship(Address, back_populates='user')
        })

        mapper(Address, addresses, properties={
            'user':relationship(User, back_populates='addresses')
        })

        sess = create_session()

        u1 = User(name='u1')
        a1 = Address(email_address='foo')
        u1.addresses.append(a1)
        assert a1.user is u1

        sess.add(u1)
        sess.flush()
        sess.expire_all()
        assert sess.query(Address).one() is a1
        assert a1.user is u1
        assert a1 in u1.addresses

    def test_invalid_key(self):
        users, Address, addresses, User = (self.tables.users,
                                self.classes.Address,
                                self.tables.addresses,
                                self.classes.User)

        mapper(User, users, properties={
            'addresses':relationship(Address, back_populates='userr')
        })

        mapper(Address, addresses, properties={
            'user':relationship(User, back_populates='addresses')
        })

        assert_raises(sa.exc.InvalidRequestError, configure_mappers)

    def test_invalid_target(self):
        addresses, Dingaling, User, dingalings, Address, users = (self.tables.addresses,
                                self.classes.Dingaling,
                                self.classes.User,
                                self.tables.dingalings,
                                self.classes.Address,
                                self.tables.users)

        mapper(User, users, properties={
            'addresses':relationship(Address, back_populates='dingaling'),
        })

        mapper(Dingaling, dingalings)
        mapper(Address, addresses, properties={
            'dingaling':relationship(Dingaling)
        })

        assert_raises_message(sa.exc.ArgumentError, 
            r"reverse_property 'dingaling' on relationship "
            "User.addresses references "
            "relationship Address.dingaling, which does not "
            "reference mapper Mapper\|User\|users", 
            configure_mappers)

class JoinConditionErrorTest(fixtures.TestBase):

    def test_clauseelement_pj(self):
        from sqlalchemy.ext.declarative import declarative_base
        Base = declarative_base()
        class C1(Base):
            __tablename__ = 'c1'
            id = Column('id', Integer, primary_key=True)
        class C2(Base):
            __tablename__ = 'c2'
            id = Column('id', Integer, primary_key=True)
            c1id = Column('c1id', Integer, ForeignKey('c1.id'))
            c2 = relationship(C1, primaryjoin=C1.id)

        assert_raises(sa.exc.ArgumentError, configure_mappers)

    def test_clauseelement_pj_false(self):
        from sqlalchemy.ext.declarative import declarative_base
        Base = declarative_base()
        class C1(Base):
            __tablename__ = 'c1'
            id = Column('id', Integer, primary_key=True)
        class C2(Base):
            __tablename__ = 'c2'
            id = Column('id', Integer, primary_key=True)
            c1id = Column('c1id', Integer, ForeignKey('c1.id'))
            c2 = relationship(C1, primaryjoin="x"=="y")

        assert_raises(sa.exc.ArgumentError, configure_mappers)

    def test_only_column_elements(self):
        m = MetaData()
        t1 = Table('t1', m, 
            Column('id', Integer, primary_key=True),
            Column('foo_id', Integer, ForeignKey('t2.id')),
        )
        t2 = Table('t2', m,
            Column('id', Integer, primary_key=True),
            )
        class C1(object):
            pass
        class C2(object):
            pass

        mapper(C1, t1, properties={'c2':relationship(C2,
                                            primaryjoin=t1.join(t2))})
        mapper(C2, t2)
        assert_raises(sa.exc.ArgumentError, configure_mappers)

    def test_invalid_string_args(self):
        from sqlalchemy.ext.declarative import declarative_base
        from sqlalchemy import util

        for argname, arg in [
            ('remote_side', ['c1.id']),
            ('remote_side', ['id']),
            ('foreign_keys', ['c1id']),
            ('foreign_keys', ['C2.c1id']),
            ('order_by', ['id']),
        ]:
            clear_mappers()
            kw = {argname:arg}
            Base = declarative_base()
            class C1(Base):
                __tablename__ = 'c1'
                id = Column('id', Integer, primary_key=True)

            class C2(Base):
                __tablename__ = 'c2'
                id_ = Column('id', Integer, primary_key=True)
                c1id = Column('c1id', Integer, ForeignKey('c1.id'))
                c2 = relationship(C1, **kw)

            assert_raises_message(
                sa.exc.ArgumentError, 
                "Column-based expression object expected "
                "for argument '%s'; got: '%s', type %r" % 
                (argname, arg[0], type(arg[0])),
                configure_mappers)


    def test_fk_error_not_raised_unrelated(self):
        m = MetaData()
        t1 = Table('t1', m, 
            Column('id', Integer, primary_key=True),
            Column('foo_id', Integer, ForeignKey('t2.nonexistent_id')),
        )
        t2 = Table('t2', m,
            Column('id', Integer, primary_key=True),
            )

        t3 = Table('t3', m,
            Column('id', Integer, primary_key=True),
            Column('t1id', Integer, ForeignKey('t1.id'))
        )

        class C1(object):
            pass
        class C2(object):
            pass

        mapper(C1, t1, properties={'c2':relationship(C2)})
        mapper(C2, t3)
        assert C1.c2.property.primaryjoin.compare(t1.c.id==t3.c.t1id)

    def test_join_error_raised(self):
        m = MetaData()
        t1 = Table('t1', m, 
            Column('id', Integer, primary_key=True),
        )
        t2 = Table('t2', m,
            Column('id', Integer, primary_key=True),
            )

        t3 = Table('t3', m,
            Column('id', Integer, primary_key=True),
            Column('t1id', Integer)
        )

        class C1(object):
            pass
        class C2(object):
            pass

        mapper(C1, t1, properties={'c2':relationship(C2)})
        mapper(C2, t3)

        assert_raises(sa.exc.ArgumentError, configure_mappers)

    def teardown(self):
        clear_mappers()

class TypeMatchTest(fixtures.MappedTest):
    """test errors raised when trying to add items 
        whose type is not handled by a relationship"""

    @classmethod
    def define_tables(cls, metadata):
        Table("a", metadata,
              Column('aid', Integer, primary_key=True, 
                                test_needs_autoincrement=True),
              Column('data', String(30)))
        Table("b", metadata,
               Column('bid', Integer, primary_key=True, 
                                test_needs_autoincrement=True),
               Column("a_id", Integer, ForeignKey("a.aid")),
               Column('data', String(30)))
        Table("c", metadata,
              Column('cid', Integer, primary_key=True, 
                                test_needs_autoincrement=True),
              Column("b_id", Integer, ForeignKey("b.bid")),
              Column('data', String(30)))
        Table("d", metadata,
              Column('did', Integer, primary_key=True, 
                                test_needs_autoincrement=True),
              Column("a_id", Integer, ForeignKey("a.aid")),
              Column('data', String(30)))

    def test_o2m_oncascade(self):
        a, c, b = (self.tables.a,
                                self.tables.c,
                                self.tables.b)

        class A(fixtures.BasicEntity): pass
        class B(fixtures.BasicEntity): pass
        class C(fixtures.BasicEntity): pass
        mapper(A, a, properties={'bs':relationship(B)})
        mapper(B, b)
        mapper(C, c)

        a1 = A()
        b1 = B()
        c1 = C()
        a1.bs.append(b1)
        a1.bs.append(c1)
        sess = create_session()
        try:
            sess.add(a1)
            assert False
        except AssertionError, err:
            eq_(str(err),
                "Attribute 'bs' on class '%s' doesn't handle "
                "objects of type '%s'" % (A, C))

    def test_o2m_onflush(self):
        a, c, b = (self.tables.a,
                                self.tables.c,
                                self.tables.b)

        class A(fixtures.BasicEntity): pass
        class B(fixtures.BasicEntity): pass
        class C(fixtures.BasicEntity): pass
        mapper(A, a, properties={'bs':relationship(B, cascade="none")})
        mapper(B, b)
        mapper(C, c)

        a1 = A()
        b1 = B()
        c1 = C()
        a1.bs.append(b1)
        a1.bs.append(c1)
        sess = create_session()
        sess.add(a1)
        sess.add(b1)
        sess.add(c1)
        assert_raises_message(sa.orm.exc.FlushError,
                                 "Attempting to flush an item", 
                                 sess.flush)

    def test_o2m_nopoly_onflush(self):
        a, c, b = (self.tables.a,
                                self.tables.c,
                                self.tables.b)

        class A(fixtures.BasicEntity): pass
        class B(fixtures.BasicEntity): pass
        class C(B): pass
        mapper(A, a, properties={'bs':relationship(B, cascade="none")})
        mapper(B, b)
        mapper(C, c, inherits=B)

        a1 = A()
        b1 = B()
        c1 = C()
        a1.bs.append(b1)
        a1.bs.append(c1)
        sess = create_session()
        sess.add(a1)
        sess.add(b1)
        sess.add(c1)
        assert_raises_message(sa.orm.exc.FlushError,
                                 "Attempting to flush an item", 
                                 sess.flush)

    def test_m2o_nopoly_onflush(self):
        a, b, d = (self.tables.a,
                                self.tables.b,
                                self.tables.d)

        class A(fixtures.BasicEntity): pass
        class B(A): pass
        class D(fixtures.BasicEntity): pass
        mapper(A, a)
        mapper(B, b, inherits=A)
        mapper(D, d, properties={"a":relationship(A, cascade="none")})
        b1 = B()
        d1 = D()
        d1.a = b1
        sess = create_session()
        sess.add(b1)
        sess.add(d1)
        assert_raises_message(sa.orm.exc.FlushError,
                                 "Attempting to flush an item", 
                                 sess.flush)

    def test_m2o_oncascade(self):
        a, b, d = (self.tables.a,
                                self.tables.b,
                                self.tables.d)

        class A(fixtures.BasicEntity): pass
        class B(fixtures.BasicEntity): pass
        class D(fixtures.BasicEntity): pass
        mapper(A, a)
        mapper(B, b)
        mapper(D, d, properties={"a":relationship(A)})
        b1 = B()
        d1 = D()
        d1.a = b1
        sess = create_session()
        assert_raises_message(AssertionError,
                             "doesn't handle objects of type", 
                             sess.add, d1)

class TypedAssociationTable(fixtures.MappedTest):

    @classmethod
    def define_tables(cls, metadata):
        class MySpecialType(sa.types.TypeDecorator):
            impl = String
            def process_bind_param(self, value, dialect):
                return "lala" + value
            def process_result_value(self, value, dialect):
                return value[4:]

        Table('t1', metadata,
              Column('col1', MySpecialType(30), primary_key=True),
              Column('col2', String(30)))
        Table('t2', metadata,
              Column('col1', MySpecialType(30), primary_key=True),
              Column('col2', String(30)))
        Table('t3', metadata,
              Column('t1c1', MySpecialType(30), ForeignKey('t1.col1')),
              Column('t2c1', MySpecialType(30), ForeignKey('t2.col1')))

    def testm2m(self):
        """Many-to-many tables with special types for candidate keys."""

        t2, t3, t1 = (self.tables.t2,
                                self.tables.t3,
                                self.tables.t1)


        class T1(fixtures.BasicEntity): pass
        class T2(fixtures.BasicEntity): pass
        mapper(T2, t2)
        mapper(T1, t1, properties={
            't2s':relationship(T2, secondary=t3, backref='t1s')})

        a = T1()
        a.col1 = "aid"
        b = T2()
        b.col1 = "bid"
        c = T2()
        c.col1 = "cid"
        a.t2s.append(b)
        a.t2s.append(c)
        sess = create_session()
        sess.add(a)
        sess.flush()

        assert t3.count().scalar() == 2

        a.t2s.remove(c)
        sess.flush()

        assert t3.count().scalar() == 1

class ViewOnlyM2MBackrefTest(fixtures.MappedTest):
    @classmethod
    def define_tables(cls, metadata):
        Table("t1", metadata,
            Column('id', Integer, primary_key=True, 
                                test_needs_autoincrement=True),
            Column('data', String(40)))
        Table("t2", metadata,
            Column('id', Integer, primary_key=True, 
                                test_needs_autoincrement=True),
            Column('data', String(40)),
        )
        Table("t1t2", metadata,
            Column('t1id', Integer, ForeignKey('t1.id'), primary_key=True),
            Column('t2id', Integer, ForeignKey('t2.id'), primary_key=True),
        )

    def test_viewonly(self):
        t1t2, t2, t1 = (self.tables.t1t2,
                                self.tables.t2,
                                self.tables.t1)

        class A(fixtures.ComparableEntity):pass
        class B(fixtures.ComparableEntity):pass

        mapper(A, t1, properties={
            'bs':relationship(B, secondary=t1t2, 
                                backref=backref('as_', viewonly=True))
        })
        mapper(B, t2)

        sess = create_session()
        a1 = A()
        b1 = B(as_=[a1])

        sess.add(a1)
        sess.flush()
        eq_(
            sess.query(A).first(), A(bs=[B(id=b1.id)])
        )
        eq_(
            sess.query(B).first(), B(as_=[A(id=a1.id)])
        )

class ViewOnlyOverlappingNames(fixtures.MappedTest):
    """'viewonly' mappings with overlapping PK column names."""

    @classmethod
    def define_tables(cls, metadata):
        Table("t1", metadata,
            Column('id', Integer, primary_key=True, 
                                    test_needs_autoincrement=True),
            Column('data', String(40)))
        Table("t2", metadata,
            Column('id', Integer, primary_key=True, 
                                    test_needs_autoincrement=True),
            Column('data', String(40)),
            Column('t1id', Integer, ForeignKey('t1.id')))
        Table("t3", metadata,
            Column('id', Integer, primary_key=True, 
                                    test_needs_autoincrement=True),
            Column('data', String(40)),
            Column('t2id', Integer, ForeignKey('t2.id')))

    def test_three_table_view(self):
        """A three table join with overlapping PK names.

        A third table is pulled into the primary join condition using
        overlapping PK column names and should not produce 'conflicting column'
        error.

        """

        t2, t3, t1 = (self.tables.t2,
                                self.tables.t3,
                                self.tables.t1)

        class C1(fixtures.BasicEntity): pass
        class C2(fixtures.BasicEntity): pass
        class C3(fixtures.BasicEntity): pass

        mapper(C1, t1, properties={
            't2s':relationship(C2),
            't2_view':relationship(C2,
                               viewonly=True,
                               primaryjoin=sa.and_(t1.c.id==t2.c.t1id,
                                                   t3.c.t2id==t2.c.id,
                                                   t3.c.data==t1.c.data))})
        mapper(C2, t2)
        mapper(C3, t3, properties={
            't2':relationship(C2)})

        c1 = C1()
        c1.data = 'c1data'
        c2a = C2()
        c1.t2s.append(c2a)
        c2b = C2()
        c1.t2s.append(c2b)
        c3 = C3()
        c3.data='c1data'
        c3.t2 = c2b
        sess = create_session()
        sess.add(c1)
        sess.add(c3)
        sess.flush()
        sess.expunge_all()

        c1 = sess.query(C1).get(c1.id)
        assert set([x.id for x in c1.t2s]) == set([c2a.id, c2b.id])
        assert set([x.id for x in c1.t2_view]) == set([c2b.id])

class ViewOnlyUniqueNames(fixtures.MappedTest):
    """'viewonly' mappings with unique PK column names."""

    @classmethod
    def define_tables(cls, metadata):
        Table("t1", metadata,
            Column('t1id', Integer, primary_key=True, 
                                        test_needs_autoincrement=True),
            Column('data', String(40)))
        Table("t2", metadata,
            Column('t2id', Integer, primary_key=True, 
                                        test_needs_autoincrement=True),
            Column('data', String(40)),
            Column('t1id_ref', Integer, ForeignKey('t1.t1id')))
        Table("t3", metadata,
            Column('t3id', Integer, primary_key=True, 
                                        test_needs_autoincrement=True),
            Column('data', String(40)),
            Column('t2id_ref', Integer, ForeignKey('t2.t2id')))

    def test_three_table_view(self):
        """A three table join with overlapping PK names.

        A third table is pulled into the primary join condition using unique
        PK column names and should not produce 'mapper has no columnX' error.

        """

        t2, t3, t1 = (self.tables.t2,
                                self.tables.t3,
                                self.tables.t1)

        class C1(fixtures.BasicEntity): pass
        class C2(fixtures.BasicEntity): pass
        class C3(fixtures.BasicEntity): pass

        mapper(C1, t1, properties={
            't2s':relationship(C2),
            't2_view':relationship(C2,
                               viewonly=True,
                               primaryjoin=sa.and_(t1.c.t1id==t2.c.t1id_ref,
                                                   t3.c.t2id_ref==t2.c.t2id,
                                                   t3.c.data==t1.c.data))})
        mapper(C2, t2)
        mapper(C3, t3, properties={
            't2':relationship(C2)})

        c1 = C1()
        c1.data = 'c1data'
        c2a = C2()
        c1.t2s.append(c2a)
        c2b = C2()
        c1.t2s.append(c2b)
        c3 = C3()
        c3.data='c1data'
        c3.t2 = c2b
        sess = create_session()

        sess.add_all((c1, c3))
        sess.flush()
        sess.expunge_all()

        c1 = sess.query(C1).get(c1.t1id)
        assert set([x.t2id for x in c1.t2s]) == set([c2a.t2id, c2b.t2id])
        assert set([x.t2id for x in c1.t2_view]) == set([c2b.t2id])

class ViewOnlyLocalRemoteM2M(fixtures.TestBase):
    """test that local-remote is correctly determined for m2m"""

    def test_local_remote(self):
        meta = MetaData()

        t1 = Table('t1', meta,
                Column('id', Integer, primary_key=True),
            )
        t2 = Table('t2', meta,
                Column('id', Integer, primary_key=True),
            )
        t12 = Table('tab', meta,
                Column('t1_id', Integer, ForeignKey('t1.id',)),
                Column('t2_id', Integer, ForeignKey('t2.id',)),
            )

        class A(object): pass
        class B(object): pass
        mapper( B, t2, )
        m = mapper( A, t1, properties=dict(
                b_view = relationship( B, secondary=t12, viewonly=True),
                b_plain= relationship( B, secondary=t12),
            )
        )
        configure_mappers()
        assert m.get_property('b_view').local_remote_pairs == \
            m.get_property('b_plain').local_remote_pairs == \
            [(t1.c.id, t12.c.t1_id), (t2.c.id, t12.c.t2_id)]



class ViewOnlyNonEquijoin(fixtures.MappedTest):
    """'viewonly' mappings based on non-equijoins."""

    @classmethod
    def define_tables(cls, metadata):
        Table('foos', metadata,
                     Column('id', Integer, primary_key=True))
        Table('bars', metadata,
                     Column('id', Integer, primary_key=True),
                     Column('fid', Integer))

    def test_viewonly_join(self):
        bars, foos = self.tables.bars, self.tables.foos

        class Foo(fixtures.ComparableEntity):
            pass
        class Bar(fixtures.ComparableEntity):
            pass

        mapper(Foo, foos, properties={
            'bars':relationship(Bar,
                            primaryjoin=foos.c.id > bars.c.fid,
                            foreign_keys=[bars.c.fid],
                            viewonly=True)})

        mapper(Bar, bars)

        sess = create_session()
        sess.add_all((Foo(id=4),
                      Foo(id=9),
                      Bar(id=1, fid=2),
                      Bar(id=2, fid=3),
                      Bar(id=3, fid=6),
                      Bar(id=4, fid=7)))
        sess.flush()

        sess = create_session()
        eq_(sess.query(Foo).filter_by(id=4).one(),
            Foo(id=4, bars=[Bar(fid=2), Bar(fid=3)]))
        eq_(sess.query(Foo).filter_by(id=9).one(),
            Foo(id=9, bars=[Bar(fid=2), Bar(fid=3), Bar(fid=6), Bar(fid=7)]))


class ViewOnlyRepeatedRemoteColumn(fixtures.MappedTest):
    """'viewonly' mappings that contain the same 'remote' column twice"""

    @classmethod
    def define_tables(cls, metadata):
        Table('foos', metadata,
              Column('id', Integer, primary_key=True, test_needs_autoincrement=True),
              Column('bid1', Integer,ForeignKey('bars.id')),
              Column('bid2', Integer,ForeignKey('bars.id')))

        Table('bars', metadata,
              Column('id', Integer, primary_key=True, test_needs_autoincrement=True),
              Column('data', String(50)))

    def test_relationship_on_or(self):
        bars, foos = self.tables.bars, self.tables.foos

        class Foo(fixtures.ComparableEntity):
            pass
        class Bar(fixtures.ComparableEntity):
            pass

        mapper(Foo, foos, properties={
            'bars':relationship(Bar,
                            primaryjoin=sa.or_(bars.c.id == foos.c.bid1,
                                               bars.c.id == foos.c.bid2),
                            uselist=True,
                            viewonly=True)})
        mapper(Bar, bars)

        sess = create_session()
        b1 = Bar(id=1, data='b1')
        b2 = Bar(id=2, data='b2')
        b3 = Bar(id=3, data='b3')
        f1 = Foo(bid1=1, bid2=2)
        f2 = Foo(bid1=3, bid2=None)

        sess.add_all((b1, b2, b3))
        sess.flush()

        sess.add_all((f1, f2))
        sess.flush()

        sess.expunge_all()
        eq_(sess.query(Foo).filter_by(id=f1.id).one(),
            Foo(bars=[Bar(data='b1'), Bar(data='b2')]))
        eq_(sess.query(Foo).filter_by(id=f2.id).one(),
            Foo(bars=[Bar(data='b3')]))

class ViewOnlyRepeatedLocalColumn(fixtures.MappedTest):
    """'viewonly' mappings that contain the same 'local' column twice"""

    @classmethod
    def define_tables(cls, metadata):
        Table('foos', metadata,
              Column('id', Integer, primary_key=True, 
                                        test_needs_autoincrement=True),
              Column('data', String(50)))

        Table('bars', metadata, Column('id', Integer, primary_key=True, 
                                        test_needs_autoincrement=True),
              Column('fid1', Integer, ForeignKey('foos.id')),
              Column('fid2', Integer, ForeignKey('foos.id')),
              Column('data', String(50)))

    def test_relationship_on_or(self):
        bars, foos = self.tables.bars, self.tables.foos

        class Foo(fixtures.ComparableEntity):
            pass
        class Bar(fixtures.ComparableEntity):
            pass

        mapper(Foo, foos, properties={
            'bars':relationship(Bar,
                            primaryjoin=sa.or_(bars.c.fid1 == foos.c.id,
                                               bars.c.fid2 == foos.c.id),
                            viewonly=True)})
        mapper(Bar, bars)

        sess = create_session()
        f1 = Foo(id=1, data='f1')
        f2 = Foo(id=2, data='f2')
        b1 = Bar(fid1=1, data='b1')
        b2 = Bar(fid2=1, data='b2')
        b3 = Bar(fid1=2, data='b3')
        b4 = Bar(fid1=1, fid2=2, data='b4')

        sess.add_all((f1, f2))
        sess.flush()

        sess.add_all((b1, b2, b3, b4))
        sess.flush()

        sess.expunge_all()
        eq_(sess.query(Foo).filter_by(id=f1.id).one(),
            Foo(bars=[Bar(data='b1'), Bar(data='b2'), Bar(data='b4')]))
        eq_(sess.query(Foo).filter_by(id=f2.id).one(),
            Foo(bars=[Bar(data='b3'), Bar(data='b4')]))

class ViewOnlyComplexJoin(_RelationshipErrors, fixtures.MappedTest):
    """'viewonly' mappings with a complex join condition."""

    @classmethod
    def define_tables(cls, metadata):
        Table('t1', metadata,
            Column('id', Integer, primary_key=True, 
                                    test_needs_autoincrement=True),
            Column('data', String(50)))
        Table('t2', metadata,
            Column('id', Integer, primary_key=True, 
                                    test_needs_autoincrement=True),
            Column('data', String(50)),
            Column('t1id', Integer, ForeignKey('t1.id')))
        Table('t3', metadata,
            Column('id', Integer, primary_key=True, 
                                    test_needs_autoincrement=True),
            Column('data', String(50)))
        Table('t2tot3', metadata,
            Column('t2id', Integer, ForeignKey('t2.id')),
            Column('t3id', Integer, ForeignKey('t3.id')))

    @classmethod
    def setup_classes(cls):
        class T1(cls.Comparable):
            pass
        class T2(cls.Comparable):
            pass
        class T3(cls.Comparable):
            pass

    def test_basic(self):
        T1, t2, T2, T3, t3, t2tot3, t1 = (self.classes.T1,
                                self.tables.t2,
                                self.classes.T2,
                                self.classes.T3,
                                self.tables.t3,
                                self.tables.t2tot3,
                                self.tables.t1)

        mapper(T1, t1, properties={
            't3s':relationship(T3, primaryjoin=sa.and_(
                t1.c.id==t2.c.t1id,
                t2.c.id==t2tot3.c.t2id,
                t3.c.id==t2tot3.c.t3id),
            viewonly=True,
            foreign_keys=t3.c.id, remote_side=t2.c.t1id)
        })
        mapper(T2, t2, properties={
            't1':relationship(T1),
            't3s':relationship(T3, secondary=t2tot3)
        })
        mapper(T3, t3)

        sess = create_session()
        sess.add(T2(data='t2', t1=T1(data='t1'), t3s=[T3(data='t3')]))
        sess.flush()
        sess.expunge_all()

        a = sess.query(T1).first()
        eq_(a.t3s, [T3(data='t3')])


    def test_remote_side_escalation(self):
        T1, t2, T2, T3, t3, t2tot3, t1 = (self.classes.T1,
                                self.tables.t2,
                                self.classes.T2,
                                self.classes.T3,
                                self.tables.t3,
                                self.tables.t2tot3,
                                self.tables.t1)

        mapper(T1, t1, properties={
            't3s':relationship(T3,
                           primaryjoin=sa.and_(t1.c.id==t2.c.t1id,
                                               t2.c.id==t2tot3.c.t2id,
                                               t3.c.id==t2tot3.c.t3id
                                               ),
                           viewonly=True,
                           foreign_keys=t3.c.id)})
        mapper(T2, t2, properties={
            't1':relationship(T1),
            't3s':relationship(T3, secondary=t2tot3)})
        mapper(T3, t3)
        self._assert_raises_no_local_remote(configure_mappers, "T1.t3s")


class ExplicitLocalRemoteTest(fixtures.MappedTest):

    @classmethod
    def define_tables(cls, metadata):
        Table('t1', metadata,
            Column('id', String(50), primary_key=True, 
                                        test_needs_autoincrement=True),
            Column('data', String(50)))
        Table('t2', metadata,
            Column('id', Integer, primary_key=True, 
                                        test_needs_autoincrement=True),
            Column('data', String(50)),
            Column('t1id', String(50)))

    @classmethod
    def setup_classes(cls):
        class T1(cls.Comparable):
            pass
        class T2(cls.Comparable):
            pass

    def test_onetomany_funcfk_oldstyle(self):
        T2, T1, t2, t1 = (self.classes.T2,
                                self.classes.T1,
                                self.tables.t2,
                                self.tables.t1)

        # old _local_remote_pairs
        mapper(T1, t1, properties={
            't2s':relationship(T2,
                           primaryjoin=t1.c.id==sa.func.lower(t2.c.t1id),
                           _local_remote_pairs=[(t1.c.id, t2.c.t1id)],
                           foreign_keys=[t2.c.t1id]
                           )
                          })
        mapper(T2, t2)
        self._test_onetomany()

    def test_onetomany_funcfk_annotated(self):
        T2, T1, t2, t1 = (self.classes.T2,
                                self.classes.T1,
                                self.tables.t2,
                                self.tables.t1)

        # use annotation
        mapper(T1, t1, properties={
            't2s':relationship(T2,
                           primaryjoin=t1.c.id==
                            foreign(sa.func.lower(t2.c.t1id)),
                           )})
        mapper(T2, t2)
        self._test_onetomany()

    def _test_onetomany(self):
        T2, T1, t2, t1 = (self.classes.T2,
                                self.classes.T1,
                                self.tables.t2,
                                self.tables.t1)
        is_(T1.t2s.property.direction, ONETOMANY)
        eq_(T1.t2s.property.local_remote_pairs, [(t1.c.id, t2.c.t1id)])
        sess = create_session()
        a1 = T1(id='number1', data='a1')
        a2 = T1(id='number2', data='a2')
        b1 = T2(data='b1', t1id='NuMbEr1')
        b2 = T2(data='b2', t1id='Number1')
        b3 = T2(data='b3', t1id='Number2')
        sess.add_all((a1, a2, b1, b2, b3))
        sess.flush()
        sess.expunge_all()

        eq_(sess.query(T1).first(),
            T1(id='number1', data='a1', t2s=[
               T2(data='b1', t1id='NuMbEr1'),
               T2(data='b2', t1id='Number1')]))

    def test_manytoone_funcfk(self):
        T2, T1, t2, t1 = (self.classes.T2,
                                self.classes.T1,
                                self.tables.t2,
                                self.tables.t1)

        mapper(T1, t1)
        mapper(T2, t2, properties={
            't1':relationship(T1,
                          primaryjoin=t1.c.id==sa.func.lower(t2.c.t1id),
                          _local_remote_pairs=[(t2.c.t1id, t1.c.id)],
                          foreign_keys=[t2.c.t1id],
                          uselist=True)})

        sess = create_session()
        a1 = T1(id='number1', data='a1')
        a2 = T1(id='number2', data='a2')
        b1 = T2(data='b1', t1id='NuMbEr1')
        b2 = T2(data='b2', t1id='Number1')
        b3 = T2(data='b3', t1id='Number2')
        sess.add_all((a1, a2, b1, b2, b3))
        sess.flush()
        sess.expunge_all()

        eq_(sess.query(T2).filter(T2.data.in_(['b1', 'b2'])).all(),
            [T2(data='b1', t1=[T1(id='number1', data='a1')]),
             T2(data='b2', t1=[T1(id='number1', data='a1')])])

    def test_onetomany_func_referent(self):
        T2, T1, t2, t1 = (self.classes.T2,
                                self.classes.T1,
                                self.tables.t2,
                                self.tables.t1)

        mapper(T1, t1, properties={
            't2s':relationship(T2,
                           primaryjoin=sa.func.lower(t1.c.id)==t2.c.t1id,
                           _local_remote_pairs=[(t1.c.id, t2.c.t1id)],
                           foreign_keys=[t2.c.t1id])})
        mapper(T2, t2)

        sess = create_session()
        a1 = T1(id='NuMbeR1', data='a1')
        a2 = T1(id='NuMbeR2', data='a2')
        b1 = T2(data='b1', t1id='number1')
        b2 = T2(data='b2', t1id='number1')
        b3 = T2(data='b2', t1id='number2')
        sess.add_all((a1, a2, b1, b2, b3))
        sess.flush()
        sess.expunge_all()

        eq_(sess.query(T1).first(),
            T1(id='NuMbeR1', data='a1', t2s=[
              T2(data='b1', t1id='number1'),
              T2(data='b2', t1id='number1')]))

    def test_manytoone_func_referent(self):
        T2, T1, t2, t1 = (self.classes.T2,
                                self.classes.T1,
                                self.tables.t2,
                                self.tables.t1)

        mapper(T1, t1)
        mapper(T2, t2, properties={
            't1':relationship(T1,
                          primaryjoin=sa.func.lower(t1.c.id)==t2.c.t1id,
                          _local_remote_pairs=[(t2.c.t1id, t1.c.id)],
                          foreign_keys=[t2.c.t1id], uselist=True)})

        sess = create_session()
        a1 = T1(id='NuMbeR1', data='a1')
        a2 = T1(id='NuMbeR2', data='a2')
        b1 = T2(data='b1', t1id='number1')
        b2 = T2(data='b2', t1id='number1')
        b3 = T2(data='b3', t1id='number2')
        sess.add_all((a1, a2, b1, b2, b3))
        sess.flush()
        sess.expunge_all()

        eq_(sess.query(T2).filter(T2.data.in_(['b1', 'b2'])).all(),
            [T2(data='b1', t1=[T1(id='NuMbeR1', data='a1')]),
             T2(data='b2', t1=[T1(id='NuMbeR1', data='a1')])])

    def test_escalation_1(self):
        T2, T1, t2, t1 = (self.classes.T2,
                                self.classes.T1,
                                self.tables.t2,
                                self.tables.t1)

        mapper(T1, t1, properties={
            't2s':relationship(T2,
                           primaryjoin=t1.c.id==sa.func.lower(t2.c.t1id),
                           _local_remote_pairs=[(t1.c.id, t2.c.t1id)],
                           foreign_keys=[t2.c.t1id],
                           remote_side=[t2.c.t1id])})
        mapper(T2, t2)
        assert_raises(sa.exc.ArgumentError, sa.orm.configure_mappers)

    def test_escalation_2(self):
        T2, T1, t2, t1 = (self.classes.T2,
                                self.classes.T1,
                                self.tables.t2,
                                self.tables.t1)

        mapper(T1, t1, properties={
            't2s':relationship(T2,
                           primaryjoin=t1.c.id==sa.func.lower(t2.c.t1id),
                           _local_remote_pairs=[(t1.c.id, t2.c.t1id)])})
        mapper(T2, t2)
        assert_raises(sa.exc.ArgumentError, sa.orm.configure_mappers)

class InvalidRemoteSideTest(fixtures.MappedTest):
    @classmethod
    def define_tables(cls, metadata):
        Table('t1', metadata,
            Column('id', Integer, primary_key=True),
            Column('data', String(50)),
            Column('t_id', Integer, ForeignKey('t1.id'))
            )

    @classmethod
    def setup_classes(cls):
        class T1(cls.Comparable):
            pass

    def test_o2m_backref(self):
        T1, t1 = self.classes.T1, self.tables.t1

        mapper(T1, t1, properties={
            't1s':relationship(T1, backref='parent')
        })

        assert_raises_message(sa.exc.ArgumentError, 
            "T1.t1s and back-reference T1.parent are "
            "both of the same direction <symbol 'ONETOMANY>.  Did you "
            "mean to set remote_side on the many-to-one side ?", 
            configure_mappers)

    def test_m2o_backref(self):
        T1, t1 = self.classes.T1, self.tables.t1

        mapper(T1, t1, properties={
            't1s':relationship(T1, 
                        backref=backref('parent', remote_side=t1.c.id), 
                        remote_side=t1.c.id)
        })

        assert_raises_message(sa.exc.ArgumentError, 
            "T1.t1s and back-reference T1.parent are "
            "both of the same direction <symbol 'MANYTOONE>.  Did you "
            "mean to set remote_side on the many-to-one side ?", 
            configure_mappers)

    def test_o2m_explicit(self):
        T1, t1 = self.classes.T1, self.tables.t1

        mapper(T1, t1, properties={
            't1s':relationship(T1, back_populates='parent'),
            'parent':relationship(T1, back_populates='t1s'),
        })

        # can't be sure of ordering here
        assert_raises_message(sa.exc.ArgumentError, 
            "both of the same direction <symbol 'ONETOMANY>.  Did you "
            "mean to set remote_side on the many-to-one side ?", 
            configure_mappers)

    def test_m2o_explicit(self):
        T1, t1 = self.classes.T1, self.tables.t1

        mapper(T1, t1, properties={
            't1s':relationship(T1, back_populates='parent', 
                                remote_side=t1.c.id),
            'parent':relationship(T1, back_populates='t1s', 
                                remote_side=t1.c.id)
        })

        # can't be sure of ordering here
        assert_raises_message(sa.exc.ArgumentError, 
            "both of the same direction <symbol 'MANYTOONE>.  Did you "
            "mean to set remote_side on the many-to-one side ?", 
            configure_mappers)

class AmbiguousFKResolutionTest(_RelationshipErrors, fixtures.MappedTest):
    @classmethod
    def define_tables(cls, metadata):
        Table("a", metadata,
            Column('id', Integer, primary_key=True)
        )
        Table("b", metadata,
            Column('id', Integer, primary_key=True),
            Column('aid_1', Integer, ForeignKey('a.id')),
            Column('aid_2', Integer, ForeignKey('a.id')),
        )
        Table("atob", metadata, 
            Column('aid', Integer),
            Column('bid', Integer),
        )
        Table("atob_ambiguous", metadata, 
            Column('aid1', Integer, ForeignKey('a.id')),
            Column('bid1', Integer, ForeignKey('b.id')),
            Column('aid2', Integer, ForeignKey('a.id')),
            Column('bid2', Integer, ForeignKey('b.id')),
        )

    @classmethod
    def setup_classes(cls):
        class A(cls.Basic):
            pass
        class B(cls.Basic):
            pass

    def test_ambiguous_fks_o2m(self):
        A, B = self.classes.A, self.classes.B
        a, b = self.tables.a, self.tables.b
        mapper(A, a, properties={
            'bs':relationship(B)
        })
        mapper(B, b)
        self._assert_raises_ambig_join(
            configure_mappers,
            "A.bs",
            None
        )

    def test_with_fks_o2m(self):
        A, B = self.classes.A, self.classes.B
        a, b = self.tables.a, self.tables.b
        mapper(A, a, properties={
            'bs':relationship(B, foreign_keys=b.c.aid_1)
        })
        mapper(B, b)
        sa.orm.configure_mappers()
        assert A.bs.property.primaryjoin.compare(
            a.c.id==b.c.aid_1
        )
        eq_(
            A.bs.property._calculated_foreign_keys,
            set([b.c.aid_1])
        )

    def test_with_pj_o2m(self):
        A, B = self.classes.A, self.classes.B
        a, b = self.tables.a, self.tables.b
        mapper(A, a, properties={
            'bs':relationship(B, primaryjoin=a.c.id==b.c.aid_1)
        })
        mapper(B, b)
        sa.orm.configure_mappers()
        assert A.bs.property.primaryjoin.compare(
            a.c.id==b.c.aid_1
        )
        eq_(
            A.bs.property._calculated_foreign_keys,
            set([b.c.aid_1])
        )

    def test_with_annotated_pj_o2m(self):
        A, B = self.classes.A, self.classes.B
        a, b = self.tables.a, self.tables.b
        mapper(A, a, properties={
            'bs':relationship(B, primaryjoin=a.c.id==foreign(b.c.aid_1))
        })
        mapper(B, b)
        sa.orm.configure_mappers()
        assert A.bs.property.primaryjoin.compare(
            a.c.id==b.c.aid_1
        )
        eq_(
            A.bs.property._calculated_foreign_keys,
            set([b.c.aid_1])
        )

    def test_no_fks_m2m(self):
        A, B = self.classes.A, self.classes.B
        a, b, a_to_b = self.tables.a, self.tables.b, self.tables.atob
        mapper(A, a, properties={
            'bs':relationship(B, secondary=a_to_b)
        })
        mapper(B, b)
        self._assert_raises_no_join(
            sa.orm.configure_mappers,
            "A.bs", a_to_b,
        )

    def test_ambiguous_fks_m2m(self):
        A, B = self.classes.A, self.classes.B
        a, b, a_to_b = self.tables.a, self.tables.b, self.tables.atob_ambiguous
        mapper(A, a, properties={
            'bs':relationship(B, secondary=a_to_b)
        })
        mapper(B, b)

        self._assert_raises_ambig_join(
            configure_mappers,
            "A.bs",
            "atob_ambiguous"
        )


    def test_with_fks_m2m(self):
        A, B = self.classes.A, self.classes.B
        a, b, a_to_b = self.tables.a, self.tables.b, self.tables.atob_ambiguous
        mapper(A, a, properties={
            'bs':relationship(B, secondary=a_to_b, 
                        foreign_keys=[a_to_b.c.aid1, a_to_b.c.bid1])
        })
        mapper(B, b)
        sa.orm.configure_mappers()


class InvalidRelationshipEscalationTest(_RelationshipErrors, fixtures.MappedTest):

    @classmethod
    def define_tables(cls, metadata):
        Table('foos', metadata,
              Column('id', Integer, primary_key=True),
              Column('fid', Integer))
        Table('bars', metadata,
              Column('id', Integer, primary_key=True),
              Column('fid', Integer))

        Table('foos_with_fks', metadata,
            Column('id', Integer, primary_key=True),
            Column('fid', Integer, ForeignKey('foos_with_fks.id')))
        Table('bars_with_fks', metadata,
            Column('id', Integer, primary_key=True),
            Column('fid', Integer, ForeignKey('foos_with_fks.id')))

    @classmethod
    def setup_classes(cls):
        class Foo(cls.Basic):
            pass
        class Bar(cls.Basic):
            pass


    def test_no_join(self):
        bars, Foo, Bar, foos = (self.tables.bars,
                                self.classes.Foo,
                                self.classes.Bar,
                                self.tables.foos)

        mapper(Foo, foos, properties={
            'bars':relationship(Bar)})
        mapper(Bar, bars)

        self._assert_raises_no_join(sa.orm.configure_mappers,
            "Foo.bars", None
        )

    def test_no_join_self_ref(self):
        bars, Foo, Bar, foos = (self.tables.bars,
                                self.classes.Foo,
                                self.classes.Bar,
                                self.tables.foos)

        mapper(Foo, foos, properties={
            'foos':relationship(Foo)})
        mapper(Bar, bars)

        self._assert_raises_no_join(
            configure_mappers,
            "Foo.foos",
            None
        )

    def test_no_equated(self):
        bars, Foo, Bar, foos = (self.tables.bars,
                                self.classes.Foo,
                                self.classes.Bar,
                                self.tables.foos)

        mapper(Foo, foos, properties={
            'bars':relationship(Bar,
                            primaryjoin=foos.c.id>bars.c.fid)})
        mapper(Bar, bars)

        self._assert_raises_no_relevant_fks(
            configure_mappers,
            "foos.id > bars.fid", "Foo.bars", "primary"
        )

    def test_no_equated_fks(self):
        bars, Foo, Bar, foos = (self.tables.bars,
                                self.classes.Foo,
                                self.classes.Bar,
                                self.tables.foos)

        mapper(Foo, foos, properties={
            'bars':relationship(Bar,
                            primaryjoin=foos.c.id>bars.c.fid,
                            foreign_keys=bars.c.fid)})
        mapper(Bar, bars)
        self._assert_raises_no_equality(
            sa.orm.configure_mappers,
            "foos.id > bars.fid", "Foo.bars", "primary"
        )

    def test_no_equated_wo_fks_works_on_relaxed(self):
        foos_with_fks, Foo, Bar, bars_with_fks, foos = (self.tables.foos_with_fks,
                                self.classes.Foo,
                                self.classes.Bar,
                                self.tables.bars_with_fks,
                                self.tables.foos)

        # very unique - the join between parent/child 
        # has no fks, but there is an fk join between two other
        # tables in the join condition, for those users that try creating
        # these big-long-string-of-joining-many-tables primaryjoins.
        # in this case we don't get eq_pairs, but we hit the "works if viewonly"
        # rule.  so here we add another clause regarding "try foreign keys".
        mapper(Foo, foos, properties={
            'bars':relationship(Bar,
                            primaryjoin=and_(
                                        bars_with_fks.c.fid==foos_with_fks.c.id,
                                        foos_with_fks.c.id==foos.c.id,
                                    )
                            )})
        mapper(Bar, bars_with_fks)

        self._assert_raises_no_equality(
            sa.orm.configure_mappers,
            "bars_with_fks.fid = foos_with_fks.id "
            "AND foos_with_fks.id = foos.id", 
            "Foo.bars", "primary"
        )

    def test_ambiguous_fks(self):
        bars, Foo, Bar, foos = (self.tables.bars,
                                self.classes.Foo,
                                self.classes.Bar,
                                self.tables.foos)

        mapper(Foo, foos, properties={
            'bars':relationship(Bar,
                            primaryjoin=foos.c.id==bars.c.fid,
                            foreign_keys=[foos.c.id, bars.c.fid])})
        mapper(Bar, bars)

        self._assert_raises_ambiguous_direction(
            sa.orm.configure_mappers,
            "Foo.bars"
        )

    def test_ambiguous_remoteside_o2m(self):
        bars, Foo, Bar, foos = (self.tables.bars,
                                self.classes.Foo,
                                self.classes.Bar,
                                self.tables.foos)

        mapper(Foo, foos, properties={
            'bars':relationship(Bar,
                            primaryjoin=foos.c.id==bars.c.fid,
                            foreign_keys=[bars.c.fid],
                            remote_side=[foos.c.id, bars.c.fid],
                            viewonly=True
                            )})
        mapper(Bar, bars)

        self._assert_raises_no_local_remote(
            configure_mappers,
            "Foo.bars",
        )


    def test_ambiguous_remoteside_m2o(self):
        bars, Foo, Bar, foos = (self.tables.bars,
                                self.classes.Foo,
                                self.classes.Bar,
                                self.tables.foos)

        mapper(Foo, foos, properties={
            'bars':relationship(Bar,
                            primaryjoin=foos.c.id==bars.c.fid,
                            foreign_keys=[foos.c.id],
                            remote_side=[foos.c.id, bars.c.fid],
                            viewonly=True
                            )})
        mapper(Bar, bars)

        self._assert_raises_no_local_remote(
            configure_mappers,
            "Foo.bars",
        )


    def test_no_equated_self_ref_no_fks(self):
        bars, Foo, Bar, foos = (self.tables.bars,
                                self.classes.Foo,
                                self.classes.Bar,
                                self.tables.foos)

        mapper(Foo, foos, properties={
            'foos':relationship(Foo,
                            primaryjoin=foos.c.id>foos.c.fid)})
        mapper(Bar, bars)

        self._assert_raises_no_relevant_fks(configure_mappers, 
                "foos.id > foos.fid", "Foo.foos", "primary"
            )


    def test_no_equated_self_ref_no_equality(self):
        bars, Foo, Bar, foos = (self.tables.bars,
                                self.classes.Foo,
                                self.classes.Bar,
                                self.tables.foos)

        mapper(Foo, foos, properties={
            'foos':relationship(Foo,
                            primaryjoin=foos.c.id>foos.c.fid,
                            foreign_keys=[foos.c.fid])})
        mapper(Bar, bars)

        self._assert_raises_no_equality(configure_mappers, 
                "foos.id > foos.fid", "Foo.foos", "primary"
            )

    def test_no_equated_viewonly(self):
        bars, Bar, bars_with_fks, foos_with_fks, Foo, foos = (self.tables.bars,
                                self.classes.Bar,
                                self.tables.bars_with_fks,
                                self.tables.foos_with_fks,
                                self.classes.Foo,
                                self.tables.foos)

        mapper(Foo, foos, properties={
            'bars':relationship(Bar,
                            primaryjoin=foos.c.id>bars.c.fid,
                            viewonly=True)})
        mapper(Bar, bars)

        self._assert_raises_no_relevant_fks(
            sa.orm.configure_mappers,
            "foos.id > bars.fid", "Foo.bars", "primary"
        )

        sa.orm.clear_mappers()
        mapper(Foo, foos_with_fks, properties={
            'bars':relationship(Bar,
                        primaryjoin=foos_with_fks.c.id>bars_with_fks.c.fid,
                        viewonly=True)})
        mapper(Bar, bars_with_fks)
        sa.orm.configure_mappers()

    def test_no_equated_self_ref_viewonly(self):
        bars, Bar, bars_with_fks, foos_with_fks, Foo, foos = (self.tables.bars,
                                self.classes.Bar,
                                self.tables.bars_with_fks,
                                self.tables.foos_with_fks,
                                self.classes.Foo,
                                self.tables.foos)

        mapper(Foo, foos, properties={
            'foos':relationship(Foo,
                            primaryjoin=foos.c.id>foos.c.fid,
                            viewonly=True)})
        mapper(Bar, bars)

        self._assert_raises_no_relevant_fks(
            sa.orm.configure_mappers,
            "foos.id > foos.fid", "Foo.foos", "primary"
        )

        sa.orm.clear_mappers()
        mapper(Foo, foos_with_fks, properties={
          'foos':relationship(Foo,
                          primaryjoin=foos_with_fks.c.id>foos_with_fks.c.fid,
                          viewonly=True)})
        mapper(Bar, bars_with_fks)
        sa.orm.configure_mappers()

    def test_no_equated_self_ref_viewonly_fks(self):
        Foo, foos = self.classes.Foo, self.tables.foos

        mapper(Foo, foos, properties={
            'foos':relationship(Foo,
                            primaryjoin=foos.c.id>foos.c.fid,
                            viewonly=True,
                            foreign_keys=[foos.c.fid])})

        sa.orm.configure_mappers()
        eq_(Foo.foos.property.local_remote_pairs, [(foos.c.id, foos.c.fid)])

    def test_equated(self):
        bars, Bar, bars_with_fks, foos_with_fks, Foo, foos = (self.tables.bars,
                                self.classes.Bar,
                                self.tables.bars_with_fks,
                                self.tables.foos_with_fks,
                                self.classes.Foo,
                                self.tables.foos)

        mapper(Foo, foos, properties={
            'bars':relationship(Bar,
                            primaryjoin=foos.c.id==bars.c.fid)})
        mapper(Bar, bars)

        self._assert_raises_no_relevant_fks(
            configure_mappers,
            "foos.id = bars.fid", "Foo.bars", "primary"
        )

        sa.orm.clear_mappers()
        mapper(Foo, foos_with_fks, properties={
            'bars':relationship(Bar,
                        primaryjoin=foos_with_fks.c.id==bars_with_fks.c.fid)})
        mapper(Bar, bars_with_fks)
        sa.orm.configure_mappers()

    def test_equated_self_ref(self):
        Foo, foos = self.classes.Foo, self.tables.foos

        mapper(Foo, foos, properties={
            'foos':relationship(Foo,
                            primaryjoin=foos.c.id==foos.c.fid)})

        self._assert_raises_no_relevant_fks(
            configure_mappers,
            "foos.id = foos.fid", "Foo.foos", "primary"
        )


    def test_equated_self_ref_wrong_fks(self):
        bars, Foo, foos = (self.tables.bars,
                                self.classes.Foo,
                                self.tables.foos)

        mapper(Foo, foos, properties={
            'foos':relationship(Foo,
                            primaryjoin=foos.c.id==foos.c.fid,
                            foreign_keys=[bars.c.id])})

        self._assert_raises_no_relevant_fks(
            configure_mappers,
            "foos.id = foos.fid", "Foo.foos", "primary"
        )


class InvalidRelationshipEscalationTestM2M(_RelationshipErrors, fixtures.MappedTest):

    @classmethod
    def define_tables(cls, metadata):
        Table('foos', metadata,
              Column('id', Integer, primary_key=True))
        Table('foobars', metadata,
              Column('fid', Integer), Column('bid', Integer))
        Table('bars', metadata,
              Column('id', Integer, primary_key=True))

        Table('foobars_with_fks', metadata,
            Column('fid', Integer, ForeignKey('foos.id')), 
            Column('bid', Integer, ForeignKey('bars.id'))
        )

        Table('foobars_with_many_columns', metadata,
              Column('fid', Integer), 
              Column('bid', Integer),
              Column('fid1', Integer), 
              Column('bid1', Integer),
              Column('fid2', Integer), 
              Column('bid2', Integer),
              )

    @classmethod
    def setup_classes(cls):
        class Foo(cls.Basic):
            pass
        class Bar(cls.Basic):
            pass

    def test_no_join(self):
        foobars, bars, Foo, Bar, foos = (self.tables.foobars,
                                self.tables.bars,
                                self.classes.Foo,
                                self.classes.Bar,
                                self.tables.foos)

        mapper(Foo, foos, properties={
            'bars': relationship(Bar, secondary=foobars)})
        mapper(Bar, bars)

        self._assert_raises_no_join(
            configure_mappers,
            "Foo.bars", 
            "foobars"
        )

    def test_no_secondaryjoin(self):
        foobars, bars, Foo, Bar, foos = (self.tables.foobars,
                                self.tables.bars,
                                self.classes.Foo,
                                self.classes.Bar,
                                self.tables.foos)

        mapper(Foo, foos, properties={
            'bars': relationship(Bar,
                            secondary=foobars,
                            primaryjoin=foos.c.id > foobars.c.fid)})
        mapper(Bar, bars)

        self._assert_raises_no_join(
            configure_mappers,
            "Foo.bars", 
            "foobars"
        )

    def test_no_fks(self):
        foobars_with_many_columns, bars, Bar, foobars, Foo, foos = (self.tables.foobars_with_many_columns,
                                self.tables.bars,
                                self.classes.Bar,
                                self.tables.foobars,
                                self.classes.Foo,
                                self.tables.foos)

        mapper(Foo, foos, properties={
            'bars': relationship(Bar, secondary=foobars, 
                                primaryjoin=foos.c.id==foobars.c.fid,
                                secondaryjoin=foobars.c.bid==bars.c.id)})
        mapper(Bar, bars)
        sa.orm.configure_mappers()
        eq_(
            Foo.bars.property.synchronize_pairs,
            [(foos.c.id, foobars.c.fid)]
        )
        eq_(
            Foo.bars.property.secondary_synchronize_pairs,
            [(bars.c.id, foobars.c.bid)]
        )

        sa.orm.clear_mappers()
        mapper(Foo, foos, properties={
                        'bars': relationship(Bar, 
                                secondary=foobars_with_many_columns, 
                              primaryjoin=foos.c.id==
                                        foobars_with_many_columns.c.fid,
                              secondaryjoin=foobars_with_many_columns.c.bid==
                                        bars.c.id)})
        mapper(Bar, bars)
        sa.orm.configure_mappers()
        eq_(
            Foo.bars.property.synchronize_pairs,
            [(foos.c.id, foobars_with_many_columns.c.fid)]
        )
        eq_(
            Foo.bars.property.secondary_synchronize_pairs,
            [(bars.c.id, foobars_with_many_columns.c.bid)]
        )


    def test_bad_primaryjoin(self):
        foobars_with_fks, bars, Bar, foobars, Foo, foos = (self.tables.foobars_with_fks,
                                self.tables.bars,
                                self.classes.Bar,
                                self.tables.foobars,
                                self.classes.Foo,
                                self.tables.foos)

        mapper(Foo, foos, properties={
            'bars': relationship(Bar,
                             secondary=foobars,
                             primaryjoin=foos.c.id > foobars.c.fid,
                             secondaryjoin=foobars.c.bid<=bars.c.id)})
        mapper(Bar, bars)

        self._assert_raises_no_equality(
                configure_mappers, 
                'foos.id > foobars.fid',
                "Foo.bars",
                "primary")

        sa.orm.clear_mappers()
        mapper(Foo, foos, properties={
            'bars': relationship(Bar,
                             secondary=foobars_with_fks,
                             primaryjoin=foos.c.id > foobars_with_fks.c.fid,
                             secondaryjoin=foobars_with_fks.c.bid<=bars.c.id)})
        mapper(Bar, bars)
        self._assert_raises_no_equality(
                configure_mappers, 
                'foos.id > foobars_with_fks.fid',
                "Foo.bars",
                "primary")

        sa.orm.clear_mappers()
        mapper(Foo, foos, properties={
            'bars': relationship(Bar,
                             secondary=foobars_with_fks,
                             primaryjoin=foos.c.id > foobars_with_fks.c.fid,
                             secondaryjoin=foobars_with_fks.c.bid<=bars.c.id,
                             viewonly=True)})
        mapper(Bar, bars)
        sa.orm.configure_mappers()

    def test_bad_secondaryjoin(self):
        foobars, bars, Foo, Bar, foos = (self.tables.foobars,
                                self.tables.bars,
                                self.classes.Foo,
                                self.classes.Bar,
                                self.tables.foos)

        mapper(Foo, foos, properties={
            'bars':relationship(Bar,
                            secondary=foobars,
                            primaryjoin=foos.c.id == foobars.c.fid,
                            secondaryjoin=foobars.c.bid <= bars.c.id,
                            foreign_keys=[foobars.c.fid])})
        mapper(Bar, bars)
        self._assert_raises_no_relevant_fks(
            configure_mappers,
            "foobars.bid <= bars.id",
            "Foo.bars",
            "secondary"
        )

    def test_no_equated_secondaryjoin(self):
        foobars, bars, Foo, Bar, foos = (self.tables.foobars,
                                self.tables.bars,
                                self.classes.Foo,
                                self.classes.Bar,
                                self.tables.foos)

        mapper(Foo, foos, properties={
            'bars':relationship(Bar,
                            secondary=foobars,
                            primaryjoin=foos.c.id == foobars.c.fid,
                            secondaryjoin=foobars.c.bid <= bars.c.id,
                            foreign_keys=[foobars.c.fid, foobars.c.bid])})
        mapper(Bar, bars)

        self._assert_raises_no_equality(
            configure_mappers,
            "foobars.bid <= bars.id",
            "Foo.bars",
            "secondary"
        )

class ActiveHistoryFlagTest(_fixtures.FixtureTest):
    run_inserts = None
    run_deletes = None

    def _test_attribute(self, obj, attrname, newvalue):
        sess = Session()
        sess.add(obj)
        oldvalue = getattr(obj, attrname)
        sess.commit()

        # expired
        assert attrname not in obj.__dict__

        setattr(obj, attrname, newvalue)
        eq_(
            attributes.get_history(obj, attrname),
            ([newvalue,], (), [oldvalue,])
        )

    def test_column_property_flag(self):
        User, users = self.classes.User, self.tables.users

        mapper(User, users, properties={
            'name':column_property(users.c.name, 
                                active_history=True)
        })
        u1 = User(name='jack')
        self._test_attribute(u1, 'name', 'ed')

    def test_relationship_property_flag(self):
        Address, addresses, users, User = (self.classes.Address,
                                self.tables.addresses,
                                self.tables.users,
                                self.classes.User)

        mapper(Address, addresses, properties={
            'user':relationship(User, active_history=True)
        })
        mapper(User, users)
        u1 = User(name='jack')
        u2 = User(name='ed')
        a1 = Address(email_address='a1', user=u1)
        self._test_attribute(a1, 'user', u2)

    def test_composite_property_flag(self):
        Order, orders = self.classes.Order, self.tables.orders

        class MyComposite(object):
            def __init__(self, description, isopen):
                self.description = description
                self.isopen = isopen
            def __composite_values__(self):
                return [self.description, self.isopen]
            def __eq__(self, other):
                return isinstance(other, MyComposite) and \
                    other.description == self.description
        mapper(Order, orders, properties={
            'composite':composite(
                                MyComposite, 
                                orders.c.description, 
                                orders.c.isopen,
                                active_history=True)
        })
        o1 = Order(composite=MyComposite('foo', 1))
        self._test_attribute(o1, "composite", MyComposite('bar', 1))



class RelationDeprecationTest(fixtures.MappedTest):
    """test usage of the old 'relation' function."""

    run_inserts = 'once'
    run_deletes = None

    @classmethod
    def define_tables(cls, metadata):
        Table('users_table', metadata,
              Column('id', Integer, primary_key=True),
              Column('name', String(64)))

        Table('addresses_table', metadata,
              Column('id', Integer, primary_key=True),
              Column('user_id', Integer, ForeignKey('users_table.id')),
              Column('email_address', String(128)),
              Column('purpose', String(16)),
              Column('bounces', Integer, default=0))

    @classmethod
    def setup_classes(cls):
        class User(cls.Basic):
            pass

        class Address(cls.Basic):
            pass

    @classmethod
    def fixtures(cls):
        return dict(
            users_table=(
            ('id', 'name'),
            (1, 'jack'),
            (2, 'ed'),
            (3, 'fred'),
            (4, 'chuck')),

            addresses_table=(
            ('id', 'user_id', 'email_address', 'purpose', 'bounces'),
            (1, 1, 'jack@jack.home', 'Personal', 0),
            (2, 1, 'jack@jack.bizz', 'Work', 1),
            (3, 2, 'ed@foo.bar', 'Personal', 0),
            (4, 3, 'fred@the.fred', 'Personal', 10)))

    def test_relation(self):
        addresses_table, User, users_table, Address = (self.tables.addresses_table,
                                self.classes.User,
                                self.tables.users_table,
                                self.classes.Address)

        mapper(User, users_table, properties=dict(
            addresses=relation(Address, backref='user'),
            ))
        mapper(Address, addresses_table)

        session = create_session()

        ed = session.query(User).filter(User.addresses.any(
            Address.email_address == 'ed@foo.bar')).one()


<|MERGE_RESOLUTION|>--- conflicted
+++ resolved
@@ -456,19 +456,6 @@
         assert sess.query(Employee).\
                 get([c2.company_id, 3]).reports_to.name == 'emp5'
 
-<<<<<<< HEAD
-        @testing.fails_if(lambda: True, "This will be fixed by #1401")
-        def go():
-            eq_(
-                [n for n, in sess.query(Employee.name).\
-                        join(Employee.reports_to, aliased=True).\
-                        filter_by(name='emp5').\
-                        reset_joinpoint().\
-                        order_by(Employee.name)],
-                ['emp6', 'emp7']
-            )
-        go()
-=======
     def _test_join_aliasing(self, sess):
         Employee, Company = self.classes.Employee, self.classes.Company
         eq_(
@@ -526,7 +513,6 @@
             ":param_1 = child.x AND :param_2 = child.y AND :param_3 = child.z"
         )
 
->>>>>>> 35adeb95
 
 class FKsAsPksTest(fixtures.MappedTest):
     """Syncrules on foreign keys that are also primary"""
